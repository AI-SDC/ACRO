# Changelog

## Development

Changes:
<<<<<<< HEAD
*    Separate analytic results out from json files
*    Adding timestamps to the output names and append the new outputs to the existing json file
*    Create functionality for users to rename outputs
*    Create functionality to add comments to outputs
*    Create functionality to add currently unsupported outputs to the list of outputs
*    Handling missing values
=======
*    ...

## Version 0.0.6 (Apr 16, 2023)

Changes:
*    Separate analytic results out from json files.
*    Adding timestamps to the output names and append the new outputs to the existing json file.
*    Create functionality for users to rename outputs.
*    Create functionality to add comments to outputs.
*    Create functionality to add currently unsupported outputs to the list of outputs.
>>>>>>> f2e57baa

## Version 0.0.5 (Nov 02, 2022)

Changes:
*    Packaging for PyPI.
*    Clean up tests.

## Version 0.0.4 (Oct 14, 2022)

Changes:
*    Fix complex table checking.

## Version 0.0.3 (Oct 14, 2022)

Initial alpha.<|MERGE_RESOLUTION|>--- conflicted
+++ resolved
@@ -3,15 +3,7 @@
 ## Development
 
 Changes:
-<<<<<<< HEAD
-*    Separate analytic results out from json files
-*    Adding timestamps to the output names and append the new outputs to the existing json file
-*    Create functionality for users to rename outputs
-*    Create functionality to add comments to outputs
-*    Create functionality to add currently unsupported outputs to the list of outputs
 *    Handling missing values
-=======
-*    ...
 
 ## Version 0.0.6 (Apr 16, 2023)
 
@@ -21,7 +13,6 @@
 *    Create functionality for users to rename outputs.
 *    Create functionality to add comments to outputs.
 *    Create functionality to add currently unsupported outputs to the list of outputs.
->>>>>>> f2e57baa
 
 ## Version 0.0.5 (Nov 02, 2022)
 

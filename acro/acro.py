"""ACRO: Automatic Checking of Research Outputs."""

import datetime
import logging
import os
import pathlib
import warnings
from inspect import stack

import pandas as pd
import statsmodels.api as sm
import statsmodels.formula.api as smf
import yaml
from pandas import DataFrame
from statsmodels.discrete.discrete_model import BinaryResultsWrapper
from statsmodels.iolib.table import SimpleTable
from statsmodels.regression.linear_model import RegressionResultsWrapper

from . import utils

logging.basicConfig(level=logging.INFO)
logger = logging.getLogger("acro")


class ACRO:
    """ACRO: Automatic Checking of Research Outputs.

    Attributes
    ----------
    config : dict
        Safe parameters and their values.
    results : dict
        The current outputs including the results of checks.
    output_id : int
        The next identifier to be assigned to an output.

    Examples
    --------
    >>> acro = ACRO()
    >>> results = acro.ols(y, x)
    >>> results.summary()
    >>> acro.finalise("my_results.json")
    """

    def __init__(self, config: str = "default") -> None:
        """Constructs a new ACRO object and reads parameters from config.

        Parameters
        ----------
        config : str
            Name of a yaml configuration file with safe parameters.
        """
        self.config: dict = {}
        self.results: dict = {}
        self.output_id: int = 0
        path = pathlib.Path(__file__).with_name(config + ".yaml")
        logger.debug("path: %s", path)
        with open(path, encoding="utf-8") as handle:
            self.config = yaml.load(handle, Loader=yaml.loader.SafeLoader)
        logger.info("config: %s", self.config)
        # set globals needed for aggregation functions
        utils.THRESHOLD = self.config["safe_threshold"]
        utils.SAFE_PRATIO_P = self.config["safe_pratio_p"]
        utils.SAFE_NK_N = self.config["safe_nk_n"]
        utils.SAFE_NK_K = self.config["safe_nk_k"]
        utils.CHECK_MISSING_VALUES = self.config["check_missing_values"]

    def finalise(self, filename: str = "results.json") -> dict:
        """Creates a results file for checking.

        Parameters
        ----------
        filename : str
            Name of the output file. Valid extensions: {.json, .xlsx}.

        Returns
        -------
        dict
            Dictionary representation of the output.
        """
        logger.debug("finalise()")
        _, extension = os.path.splitext(filename)
        if extension == ".json":
            utils.finalise_json(filename, self.results)
        elif extension == ".xlsx":
            utils.finalise_excel(filename, self.results)
        else:
            raise ValueError("Invalid file extension. Options: {.json, .xlsx}")
        logger.info("output written to: %s", filename)
        return self.results

    def __add_output(  # pylint: disable=too-many-arguments
        self,
        command: str,
        summary: str,
        outcome: DataFrame,
        output: list[DataFrame],
        comments: str = "",
    ) -> None:
        """Adds an output to the results dictionary.

        Parameters
        ----------
        command : str
            String representation of the operation performed.
        summary : str
            String summarising the ACRO checks.
        outcome : DataFrame
            DataFrame describing the details of ACRO checks.
        output : list[DataFrame]
            List of output DataFrames.
        comments: str
            String entered by the user to add comments to the output.
        """

        now = datetime.datetime.now()
        timestamp = str(now.strftime("%Y-%m-%d-%H%M%S%f")[:-4])

        name: str = f"output_{self.output_id}_{timestamp}"
        self.output_id += 1
        self.results[name] = {
            "command": command,
            "summary": summary,
            "outcome": outcome,
            "output": output,  # json.loads(output),  # JSON to dict
            "timestamp": timestamp,
            "comments": comments,
        }
        logger.info("add_output(): %s", name)

    def remove_output(self, key: str) -> None:
        """Removes an output from the results dictionary.

        Parameters
        ----------
        key : str
            Key specifying which output to remove, e.g., 'output_0'.
        """
        if key in self.results:
            del self.results[key]
            logger.info("remove_output(): %s removed", key)
        else:
            warnings.warn(f"unable to remove {key}, key not found", stacklevel=8)

    def print_outputs(self) -> None:
        """Prints the current results dictionary."""
        logger.debug("print_outputs()")
        for name, result in self.results.items():
            print(f"{name}:")
            for key, item in result.items():
                print(f"{key}: {item}")
            print("\n")

    def custom_output(self, filename: str, comment: str = "") -> None:
        """Adds an unsupported output to the results dictionary.

        Parameters
        ----------
        filename : str
            The name of the file that will be added to the list of the outputs.
        """
        self.__add_output(
            command="custom",
            summary="review",
            outcome=DataFrame(),
            output=os.path.abspath(filename),
            comments=comment,
        )

    def crosstab(  # pylint: disable=too-many-arguments,too-many-locals
        self,
        index,
        columns,
        values=None,
        rownames=None,
        colnames=None,
        aggfunc=None,
        margins: bool = False,
        margins_name: str = "All",
        dropna: bool = True,
        normalize=False,
    ) -> DataFrame:
        """Compute a simple cross tabulation of two (or more) factors.  By
        default, computes a frequency table of the factors unless an array of
        values and an aggregation function are passed.

        Parameters
        ----------
        index : array-like, Series, or list of arrays/Series
            Values to group by in the rows.
        columns : array-like, Series, or list of arrays/Series
            Values to group by in the columns.
        values : array-like, optional
            Array of values to aggregate according to the factors.
            Requires `aggfunc` be specified.
        rownames : sequence, default None
            If passed, must match number of row arrays passed.
        colnames : sequence, default None
            If passed, must match number of column arrays passed.
        aggfunc : str, optional
            If specified, requires `values` be specified as well.
        margins : bool, default False
            Add row/column margins (subtotals).
        margins_name : str, default 'All'
            Name of the row/column that will contain the totals
            when margins is True.
        dropna : bool, default True
            Do not include columns whose entries are all NaN.
        normalize : bool, {'all', 'index', 'columns'}, or {0,1}, default False
            Normalize by dividing all values by the sum of values.
            - If passed 'all' or `True`, will normalize over all values.
            - If passed 'index' will normalize over each row.
            - If passed 'columns' will normalize over each column.
            - If margins is `True`, will also normalize margin values.

        Returns
        -------
        DataFrame
            Cross tabulation of the data.
        """
        logger.debug("crosstab()")
        command: str = utils.get_command("crosstab()", stack())

        aggfunc = utils.get_aggfunc(aggfunc)  # convert string to function

        # requested table
        table: DataFrame = pd.crosstab(
            index,
            columns,
            values,
            rownames,
            colnames,
            aggfunc,
            margins,
            margins_name,
            dropna,
            normalize,
        )

        # suppression masks to apply based on the following checks
        masks: dict[str, DataFrame] = {}

        # threshold check
        t_values = pd.crosstab(
            index,
            columns,
            None,
            rownames,
            colnames,
            None,
            margins,
            margins_name,
            dropna,
            normalize,
        )
        t_values = t_values < utils.THRESHOLD
        masks["threshold"] = t_values

        if aggfunc is not None:
            # check for negative values -- currently unsupported
            negative = pd.crosstab(index, columns, values, aggfunc=utils.agg_negative)
            if negative.to_numpy().sum() > 0:
                masks["negative"] = negative
            # p-percent check
            masks["p-ratio"] = pd.crosstab(
                index, columns, values, aggfunc=utils.agg_p_percent
            )
            # nk values check
            masks["nk-rule"] = pd.crosstab(index, columns, values, aggfunc=utils.agg_nk)
            # check for missing values -- currently unsupported
<<<<<<< HEAD
            if utils.CHECK_MISSING_VALUES:
=======
            if utils.CHECK_MISSING_VALUES == True:
>>>>>>> 3f0d2fec
                masks["missing"] = pd.crosstab(
                    index, columns, values, aggfunc=utils.agg_missing
                )

        table, outcome = utils.apply_suppression(table, masks)
        summary = utils.get_summary(masks)
        self.__add_output(command, summary, outcome, [table])
        return table

    def pivot_table(  # pylint: disable=too-many-arguments,too-many-locals
        self,
        data: DataFrame,
        values=None,
        index=None,
        columns=None,
        aggfunc="mean",
        fill_value=None,
        margins: bool = False,
        dropna: bool = True,
        margins_name: str = "All",
        observed: bool = False,
        sort: bool = True,
    ) -> DataFrame:
        """Create a spreadsheet-style pivot table as a DataFrame.

        The levels in the pivot table will be stored in MultiIndex objects
        (hierarchical indexes) on the index and columns of the result
        DataFrame.

        Parameters
        ----------
        data : DataFrame
            The DataFrame to operate on.
        values : column, optional
            Column to aggregate, optional.
        index : column, Grouper, array, or list of the previous
            If an array is passed, it must be the same length as the data. The
            list can contain any of the other types (except list). Keys to
            group by on the pivot table index. If an array is passed, it is
            being used as the same manner as column values.
        columns : column, Grouper, array, or list of the previous
            If an array is passed, it must be the same length as the data. The
            list can contain any of the other types (except list). Keys to
            group by on the pivot table column. If an array is passed, it is
            being used as the same manner as column values.
        aggfunc : str | list[str], default 'mean'
            If list of strings passed, the resulting pivot table will have
            hierarchical columns whose top level are the function names
            (inferred from the function objects themselves).
        fill_value : scalar, default None
            Value to replace missing values with (in the resulting pivot table,
            after aggregation).
        margins : bool, default False
            Add all row / columns (e.g. for subtotal / grand totals).
        dropna : bool, default True
            Do not include columns whose entries are all NaN.
        margins_name : str, default 'All'
            Name of the row / column that will contain the totals when margins
            is True.
        observed : bool, default False
            This only applies if any of the groupers are Categoricals. If True:
            only show observed values for categorical groupers. If False: show
            all values for categorical groupers.
        sort : bool, default True
            Specifies if the result should be sorted.

        Returns
        -------
        DataFrame
            Cross tabulation of the data.
        """
        logger.debug("pivot_table()")
        command: str = utils.get_command("pivot_table()", stack())

        aggfunc = utils.get_aggfuncs(aggfunc)  # convert string(s) to function(s)
        n_agg: int = 1 if not isinstance(aggfunc, list) else len(aggfunc)

        # requested table
        table: DataFrame = pd.pivot_table(  # pylint: disable=too-many-function-args
            data,
            values,
            index,
            columns,
            aggfunc,
            fill_value,
            margins,
            dropna,
            margins_name,
            observed,
            sort,
        )

        # suppression masks to apply based on the following checks
        masks: dict[str, DataFrame] = {}

        # threshold check
        agg = [utils.agg_threshold] * n_agg if n_agg > 1 else utils.agg_threshold
        t_values = pd.pivot_table(data, values, index, columns, aggfunc=agg)
        masks["threshold"] = t_values

        if aggfunc is not None:
            # check for negative values -- currently unsupported
            agg = [utils.agg_negative] * n_agg if n_agg > 1 else utils.agg_negative
            negative = pd.pivot_table(data, values, index, columns, aggfunc=agg)
            if negative.to_numpy().sum() > 0:
                masks["negative"] = negative
            # p-percent check
            agg = [utils.agg_p_percent] * n_agg if n_agg > 1 else utils.agg_p_percent
            masks["p-ratio"] = pd.pivot_table(data, values, index, columns, aggfunc=agg)
            # nk values check
            agg = [utils.agg_nk] * n_agg if n_agg > 1 else utils.agg_nk
            masks["nk-rule"] = pd.pivot_table(data, values, index, columns, aggfunc=agg)
            # check for missing values -- currently unsupported
            if utils.CHECK_MISSING_VALUES:
                agg = [utils.agg_missing] * n_agg if n_agg > 1 else utils.agg_missing
                masks["missing"] = pd.pivot_table(
                    data, values, index, columns, aggfunc=agg
                )

        table, outcome = utils.apply_suppression(table, masks)
        summary = utils.get_summary(masks)
        self.__add_output(command, summary, outcome, [table])
        return table

    def __check_model_dof(self, name: str, model) -> str:
        """Check model DOF.

        Parameters
        ----------
        name : str
            The name of the model.
        model
            A statsmodels model.

        Returns
        -------
        str
            Summary of the check.
        """
        dof: int = model.df_resid
        threshold: int = self.config["safe_dof_threshold"]
        if dof < threshold:
            summary = f"fail; dof={dof} < {threshold}"
            warnings.warn(f"Unsafe {name}: {summary}", stacklevel=8)
        else:
            summary = f"pass; dof={dof} >= {threshold}"
        logger.info("%s() outcome: %s", name, summary)
        return summary

    def ols(  # pylint: disable=too-many-locals
        self, endog, exog=None, missing="none", hasconst=None, **kwargs
    ) -> RegressionResultsWrapper:
        """Fits Ordinary Least Squares Regression.

        Parameters
        ----------
        endog : array_like
            A 1-d endogenous response variable. The dependent variable.
        exog : array_like
            A nobs x k array where `nobs` is the number of observations and `k`
            is the number of regressors. An intercept is not included by
            default and should be added by the user.
        missing : str
            Available options are 'none', 'drop', and 'raise'. If 'none', no
            nan checking is done. If 'drop', any observations with nans are
            dropped. If 'raise', an error is raised. Default is 'none'.
        hasconst : None or bool
            Indicates whether the RHS includes a user-supplied constant. If
            True, a constant is not checked for and k_constant is set to 1 and
            all result statistics are calculated as if a constant is present.
            If False, a constant is not checked for and k_constant is set to 0.
        **kwargs
            Extra arguments that are used to set model properties when using
            the formula interface.

        Returns
        -------
        RegressionResultsWrapper
            Results.
        """
        logger.debug("ols()")
        command: str = utils.get_command("ols()", stack())
        model = sm.OLS(endog, exog=exog, missing=missing, hasconst=hasconst, **kwargs)
        results = model.fit()
        summary = self.__check_model_dof("ols", model)
        tables: list[SimpleTable] = results.summary().tables
        self.__add_output(
            command, summary, DataFrame(), utils.get_summary_dataframes(tables)
        )
        return results

    def olsr(  # pylint: disable=too-many-locals,keyword-arg-before-vararg
        self, formula, data, subset=None, drop_cols=None, *args, **kwargs
    ) -> RegressionResultsWrapper:
        """Fits Ordinary Least Squares Regression from a formula and dataframe.

        Parameters
        ----------
        formula : str or generic Formula object
            The formula specifying the model.
        data : array_like
            The data for the model. See Notes.
        subset : array_like
            An array-like object of booleans, integers, or index values that
            indicate the subset of df to use in the model. Assumes df is a
            `pandas.DataFrame`.
        drop_cols : array_like
            Columns to drop from the design matrix.  Cannot be used to
            drop terms involving categoricals.
        *args
            Additional positional argument that are passed to the model.
        **kwargs
            These are passed to the model with one exception. The
            ``eval_env`` keyword is passed to patsy. It can be either a
            :class:`patsy:patsy.EvalEnvironment` object or an integer
            indicating the depth of the namespace to use. For example, the
            default ``eval_env=0`` uses the calling namespace. If you wish
            to use a "clean" environment set ``eval_env=-1``.

        Returns
        -------
        RegressionResultsWrapper
            Results.

        Notes
        -----
        data must define __getitem__ with the keys in the formula terms
        args and kwargs are passed on to the model instantiation. E.g.,
        a numpy structured or rec array, a dictionary, or a pandas DataFrame.
        """
        logger.debug("olsr()")
        command: str = utils.get_command("olsr()", stack())
        model = smf.ols(
            formula=formula,
            data=data,
            subset=subset,
            drop_cols=drop_cols,
            *args,
            **kwargs,
        )
        results = model.fit()
        summary = self.__check_model_dof("olsr", model)
        tables: list[SimpleTable] = results.summary().tables
        self.__add_output(
            command, summary, DataFrame(), utils.get_summary_dataframes(tables)
        )
        return results

    def logit(  # pylint: disable=too-many-arguments,too-many-locals
        self,
        endog,
        exog,
        missing: str | None = None,
        check_rank: bool = True,
    ) -> BinaryResultsWrapper:
        """Fits Logit model.

        Parameters
        ----------
        endog : array_like
            A 1-d endogenous response variable. The dependent variable.
        exog : array_like
            A nobs x k array where nobs is the number of observations and k is
            the number of regressors. An intercept is not included by default
            and should be added by the user.
        missing : str | None
            Available options are ‘none’, ‘drop’, and ‘raise’. If ‘none’, no
            nan checking is done. If ‘drop’, any observations with nans are
            dropped. If ‘raise’, an error is raised. Default is ‘none’.
        check_rank : bool
            Check exog rank to determine model degrees of freedom. Default is
            True. Setting to False reduces model initialization time when
            exog.shape[1] is large.

        Returns
        -------
        BinaryResultsWrapper
            Results.
        """
        logger.debug("logit()")
        command: str = utils.get_command("logit()", stack())
        model = sm.Logit(endog, exog, missing=missing, check_rank=check_rank)
        results = model.fit()
        summary = self.__check_model_dof("logit", model)
        tables: list[SimpleTable] = results.summary().tables
        self.__add_output(
            command, summary, DataFrame(), utils.get_summary_dataframes(tables)
        )
        return results

    def logitr(  # pylint: disable=too-many-locals,keyword-arg-before-vararg
        self, formula, data, subset=None, drop_cols=None, *args, **kwargs
    ) -> RegressionResultsWrapper:
        """Fits Logit model from a formula and dataframe.

        Parameters
        ----------
        formula : str or generic Formula object
            The formula specifying the model.
        data : array_like
            The data for the model. See Notes.
        subset : array_like
            An array-like object of booleans, integers, or index values that
            indicate the subset of df to use in the model. Assumes df is a
            `pandas.DataFrame`.
        drop_cols : array_like
            Columns to drop from the design matrix.  Cannot be used to
            drop terms involving categoricals.
        *args
            Additional positional argument that are passed to the model.
        **kwargs
            These are passed to the model with one exception. The
            ``eval_env`` keyword is passed to patsy. It can be either a
            :class:`patsy:patsy.EvalEnvironment` object or an integer
            indicating the depth of the namespace to use. For example, the
            default ``eval_env=0`` uses the calling namespace. If you wish
            to use a "clean" environment set ``eval_env=-1``.

        Returns
        -------
        RegressionResultsWrapper
            Results.

        Notes
        -----
        data must define __getitem__ with the keys in the formula terms
        args and kwargs are passed on to the model instantiation. E.g.,
        a numpy structured or rec array, a dictionary, or a pandas DataFrame.
        """
        logger.debug("logitr()")
        command: str = utils.get_command("logitr()", stack())
        model = smf.logit(
            formula=formula,
            data=data,
            subset=subset,
            drop_cols=drop_cols,
            *args,
            **kwargs,
        )
        results = model.fit()
        summary = self.__check_model_dof("logitr", model)
        tables: list[SimpleTable] = results.summary().tables
        self.__add_output(
            command, summary, DataFrame(), utils.get_summary_dataframes(tables)
        )
        return results

    def probit(  # pylint: disable=too-many-arguments,too-many-locals
        self,
        endog,
        exog,
        missing: str | None = None,
        check_rank: bool = True,
    ) -> BinaryResultsWrapper:
        """Fits Probit model.

        Parameters
        ----------
        endog : array_like
            A 1-d endogenous response variable. The dependent variable.
        exog : array_like
            A nobs x k array where nobs is the number of observations and k is
            the number of regressors. An intercept is not included by default
            and should be added by the user.
        missing : str | None
            Available options are ‘none’, ‘drop’, and ‘raise’. If ‘none’, no
            nan checking is done. If ‘drop’, any observations with nans are
            dropped. If ‘raise’, an error is raised. Default is ‘none’.
        check_rank : bool
            Check exog rank to determine model degrees of freedom. Default is
            True. Setting to False reduces model initialization time when
            exog.shape[1] is large.

        Returns
        -------
        BinaryResultsWrapper
            Results.
        """
        logger.debug("probit()")
        command: str = utils.get_command("probit()", stack())
        model = sm.Probit(endog, exog, missing=missing, check_rank=check_rank)
        results = model.fit()
        summary = self.__check_model_dof("probit", model)
        tables: list[SimpleTable] = results.summary().tables
        self.__add_output(
            command, summary, DataFrame(), utils.get_summary_dataframes(tables)
        )
        return results

    def probitr(  # pylint: disable=too-many-locals,keyword-arg-before-vararg
        self, formula, data, subset=None, drop_cols=None, *args, **kwargs
    ) -> RegressionResultsWrapper:
        """Fits Probit model from a formula and dataframe.

        Parameters
        ----------
        formula : str or generic Formula object
            The formula specifying the model.
        data : array_like
            The data for the model. See Notes.
        subset : array_like
            An array-like object of booleans, integers, or index values that
            indicate the subset of df to use in the model. Assumes df is a
            `pandas.DataFrame`.
        drop_cols : array_like
            Columns to drop from the design matrix.  Cannot be used to
            drop terms involving categoricals.
        *args
            Additional positional argument that are passed to the model.
        **kwargs
            These are passed to the model with one exception. The
            ``eval_env`` keyword is passed to patsy. It can be either a
            :class:`patsy:patsy.EvalEnvironment` object or an integer
            indicating the depth of the namespace to use. For example, the
            default ``eval_env=0`` uses the calling namespace. If you wish
            to use a "clean" environment set ``eval_env=-1``.

        Returns
        -------
        RegressionResultsWrapper
            Results.

        Notes
        -----
        data must define __getitem__ with the keys in the formula terms
        args and kwargs are passed on to the model instantiation. E.g.,
        a numpy structured or rec array, a dictionary, or a pandas DataFrame.
        """
        logger.debug("probitr()")
        command: str = utils.get_command("probitr()", stack())
        model = smf.probit(
            formula=formula,
            data=data,
            subset=subset,
            drop_cols=drop_cols,
            *args,
            **kwargs,
        )
        results = model.fit()
        summary = self.__check_model_dof("probitr", model)
        tables: list[SimpleTable] = results.summary().tables
        self.__add_output(
            command, summary, DataFrame(), utils.get_summary_dataframes(tables)
        )
        return results

    def rename_output(self, old: str, new: str) -> None:
        """Rename an output and take the timestamp from the old name
        and suffix it to the new name

        Parameters
        ----------
        old : str
            The old name of the output.
        new : str
            The new name of the output.
        """
        timestamp = old.split("_")[2]
        new = new + "_" + timestamp
        if old in self.results:
            self.results[new] = self.results[old]
            del self.results[old]
            logger.info("rename_output(): %s renamed to %s", old, new)
        else:
            warnings.warn(f"unable to rename {old}, key not found", stacklevel=8)

    def add_comments(self, output: str, comment: str) -> None:
        """Adds comments to outputs

        Parameters
        ----------
        output : str
            The name of the output.
        comment : str
            The comment.
        """
        if output in self.results:
            if self.results[output]["comments"] == "":
                self.results[output]["comments"] = comment
            else:
                self.results[output]["comments"] = (
                    self.results[output]["comments"] + ", " + comment
                )
            logger.info("a comment was added to %s", output)
        else:
            warnings.warn(f"unable to find {output}, key not found", stacklevel=8)


def add_constant(data, prepend: bool = True, has_constant: str = "skip"):
    """Add a column of ones to an array.

    Parameters
    ----------
    data : array_like
        A column-ordered design matrix.
    prepend : bool
        If true, the constant is in the first column. Else the constant is
        appended (last column).
    has_constant: str {'raise', 'add', 'skip'}
        Behavior if data already has a constant. The default will return
        data without adding another constant. If 'raise', will raise an
        error if any column has a constant value. Using 'add' will add a
        column of 1s if a constant column is present.

    Returns
    -------
    array_like
        The original values with a constant (column of ones) as the first
        or last column. Returned value type depends on input type.

    Notes
    -----
    When the input is a pandas Series or DataFrame, the added column's name
    is 'const'.
    """
    return sm.add_constant(data, prepend=prepend, has_constant=has_constant)<|MERGE_RESOLUTION|>--- conflicted
+++ resolved
@@ -268,14 +268,8 @@
             # nk values check
             masks["nk-rule"] = pd.crosstab(index, columns, values, aggfunc=utils.agg_nk)
             # check for missing values -- currently unsupported
-<<<<<<< HEAD
             if utils.CHECK_MISSING_VALUES:
-=======
-            if utils.CHECK_MISSING_VALUES == True:
->>>>>>> 3f0d2fec
-                masks["missing"] = pd.crosstab(
-                    index, columns, values, aggfunc=utils.agg_missing
-                )
+                masks["missing"] = pd.crosstab(index, columns, values, aggfunc=utils.agg_missing)
 
         table, outcome = utils.apply_suppression(table, masks)
         summary = utils.get_summary(masks)

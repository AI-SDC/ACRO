"""ACRO: Automatic Checking of Research Outputs."""

from __future__ import annotations

import json
import logging
import os
import pathlib
import warnings
from collections.abc import Callable
from inspect import stack

import pandas as pd
import statsmodels.api as sm
import statsmodels.formula.api as smf
import yaml
from matplotlib import pyplot as plt
from pandas import DataFrame
from statsmodels.discrete.discrete_model import BinaryResultsWrapper
from statsmodels.iolib.table import SimpleTable
from statsmodels.regression.linear_model import RegressionResultsWrapper

from . import utils
from .record import Records
from .version import __version__

logging.basicConfig(level=logging.INFO)
logger = logging.getLogger("acro")
warnings.simplefilter(action="ignore", category=FutureWarning)


class ACRO:
    """ACRO: Automatic Checking of Research Outputs.

    Attributes
    ----------
    config : dict
        Safe parameters and their values.
    results : Records
        The current outputs including the results of checks.
    output_id : int
        The next identifier to be assigned to an output.

    Examples
    --------
    >>> acro = ACRO()
    >>> results = acro.ols(y, x)
    >>> results.summary()
    >>> acro.finalise("MYFOLDER", "json")
    """

    def __init__(self, config: str = "default", suppress: bool = False) -> None:
        """Constructs a new ACRO object and reads parameters from config.

        Parameters
        ----------
        config : str
            Name of a yaml configuration file with safe parameters.
        suppress : bool, default False
            Whether to automatically apply suppression.
        """
        self.config: dict = {}
        self.results: Records = Records()
        self.suppress: bool = suppress
        path = pathlib.Path(__file__).with_name(config + ".yaml")
        logger.debug("path: %s", path)
        with open(path, encoding="utf-8") as handle:
            self.config = yaml.load(handle, Loader=yaml.loader.SafeLoader)
        logger.info("version: %s", __version__)
        logger.info("config: %s", self.config)
        logger.info("automatic suppression: %s", self.suppress)
        # set globals needed for aggregation functions
        utils.THRESHOLD = self.config["safe_threshold"]
        utils.SAFE_PRATIO_P = self.config["safe_pratio_p"]
        utils.SAFE_NK_N = self.config["safe_nk_n"]
        utils.SAFE_NK_K = self.config["safe_nk_k"]
        utils.CHECK_MISSING_VALUES = self.config["check_missing_values"]
        # set globals for survival analysis
        self.survival_threshold = self.config["survival_safe_threshold"]

    def finalise(self, path: str = "outputs", ext="json") -> Records:
        """Creates a results file for checking.

        Parameters
        ----------
        path : str
            Name of a folder to save outputs.
        ext : str
            Extension of the results file. Valid extensions: {json, xlsx}.

        Returns
        -------
        Records
            Object storing the outputs.
        """
        self.results.finalise(path, ext)
        config_filename: str = os.path.normpath(f"{path}/config.json")
        try:
            with open(config_filename, "w", newline="", encoding="utf-8") as file:
                json.dump(self.config, file, indent=4, sort_keys=False)
        except FileNotFoundError:  # pragma: no cover
            logger.debug(
                "The config file will not be created because the "
                "output folder was not created as the acro object was empty."
            )
        return self.results

    def remove_output(self, key: str) -> None:
        """Removes an output from the results.

        Parameters
        ----------
        key : str
            Key specifying which output to remove, e.g., 'output_0'.
        """
        self.results.remove(key)

    def print_outputs(self) -> str:
        """Prints the current results dictionary.

        Returns
        -------
        str
            String representation of all outputs.
        """
        return self.results.print()

    def custom_output(self, filename: str, comment: str = "") -> None:
        """Adds an unsupported output to the results dictionary.

        Parameters
        ----------
        filename : str
            The name of the file that will be added to the list of the outputs.
        comment : str
            An optional comment.
        """
        self.results.add_custom(filename, comment)

    def crosstab(  # pylint: disable=too-many-arguments,too-many-locals
        self,
        index,
        columns,
        values=None,
        rownames=None,
        colnames=None,
        aggfunc=None,
        margins: bool = False,
        margins_name: str = "All",
        dropna: bool = True,
        normalize=False,
    ) -> DataFrame:
        """Compute a simple cross tabulation of two (or more) factors.  By
        default, computes a frequency table of the factors unless an array of
        values and an aggregation function are passed.

        Parameters
        ----------
        index : array-like, Series, or list of arrays/Series
            Values to group by in the rows.
        columns : array-like, Series, or list of arrays/Series
            Values to group by in the columns.
        values : array-like, optional
            Array of values to aggregate according to the factors.
            Requires `aggfunc` be specified.
        rownames : sequence, default None
            If passed, must match number of row arrays passed.
        colnames : sequence, default None
            If passed, must match number of column arrays passed.
        aggfunc : str, optional
            If specified, requires `values` be specified as well.
        margins : bool, default False
            Add row/column margins (subtotals).
        margins_name : str, default 'All'
            Name of the row/column that will contain the totals
            when margins is True.
        dropna : bool, default True
            Do not include columns whose entries are all NaN.
        normalize : bool, {'all', 'index', 'columns'}, or {0,1}, default False
            Normalize by dividing all values by the sum of values.
            - If passed 'all' or `True`, will normalize over all values.
            - If passed 'index' will normalize over each row.
            - If passed 'columns' will normalize over each column.
            - If margins is `True`, will also normalize margin values.

        Returns
        -------
        DataFrame
            Cross tabulation of the data.
        """
        logger.debug("crosstab()")
        command: str = utils.get_command("crosstab()", stack())

        # syntax checking
        if aggfunc is not None:
            if values is None or isinstance(values, list):
                raise ValueError(
                    "If you pass an aggregation function to crosstab "
                    "you must also specify a single values column "
                    "to aggregate over."
                )

        # convert [list of] string to [list of] function
        aggfunc = utils.get_aggfuncs(aggfunc)

        # requested table
        table: DataFrame = pd.crosstab(  # type: ignore
            index,
            columns,
            values,
            rownames,
            colnames,
            aggfunc,
            margins,
            margins_name,
            dropna,
            normalize,
        )

        # suppression masks to apply based on the following checks
        masks: dict[str, DataFrame] = {}

        if aggfunc is not None:
            # create lists with single entry for when there is only one aggfunc
            freq_funcs: list[Callable] = [utils.AGGFUNC["freq"]]
            neg_funcs: list[Callable] = [utils.agg_negative]
            pperc_funcs: list[Callable] = [utils.agg_p_percent]
            nk_funcs: list[Callable] = [utils.agg_nk]
            missing_funcs: list[Callable] = [utils.agg_missing]
            # then expand them to deal with extra columns as needed
            if isinstance(aggfunc, list):
                num = len(aggfunc)
                freq_funcs.extend([utils.AGGFUNC["freq"] for i in range(1, num)])
                neg_funcs.extend([utils.agg_negative for i in range(1, num)])
                pperc_funcs.extend([utils.agg_p_percent for i in range(1, num)])
                nk_funcs.extend([utils.agg_nk for i in range(1, num)])
                missing_funcs.extend([utils.agg_missing for i in range(1, num)])
            # threshold check- doesn't matter what we pass for value

            t_values = pd.crosstab(  # type: ignore
                index,
                columns,
                values=values,
                rownames=rownames,
                colnames=colnames,
                aggfunc=freq_funcs,
                margins=margins,
                margins_name=margins_name,
                dropna=dropna,
                normalize=normalize,
            )
            t_values = t_values < utils.THRESHOLD
            masks["threshold"] = t_values
            # check for negative values -- currently unsupported
            negative = pd.crosstab(  # type: ignore
                index, columns, values, aggfunc=neg_funcs, margins=margins
            )
            if negative.to_numpy().sum() > 0:
                masks["negative"] = negative
            # p-percent check
            masks["p-ratio"] = pd.crosstab(  # type: ignore
                index, columns, values, aggfunc=pperc_funcs, margins=margins
            )
            # nk values check
            masks["nk-rule"] = pd.crosstab(  # type: ignore
                index, columns, values, aggfunc=nk_funcs, margins=margins
            )
            # check for missing values -- currently unsupported
            if utils.CHECK_MISSING_VALUES:
                masks["missing"] = pd.crosstab(  # type: ignore
                    index, columns, values, aggfunc=missing_funcs, margins=margins
                )
        else:
            # threshold check- doesn't matter what we pass for value
            t_values = pd.crosstab(  # type: ignore
                index,
                columns,
                values=None,
                rownames=rownames,
                colnames=colnames,
                aggfunc=None,
                margins=margins,
                margins_name=margins_name,
                dropna=dropna,
                normalize=normalize,
            )
            t_values = t_values < utils.THRESHOLD
            masks["threshold"] = t_values

        # pd.crosstab returns nan for an empty cell
        for name, mask in masks.items():
            mask.fillna(value=1, inplace=True)
            mask = mask.astype(int)
            mask.replace({0: False, 1: True}, inplace=True)
            masks[name] = mask

        # build the sdc dictionary
        sdc: dict = utils.get_table_sdc(masks, self.suppress)
        # get the status and summary
        status, summary = utils.get_summary(sdc)
        # apply the suppression
        safe_table, outcome = utils.apply_suppression(table, masks)
        if self.suppress:
            table = safe_table
        # record output
        self.results.add(
            status=status,
            output_type="table",
            properties={"method": "crosstab"},
            sdc=sdc,
            command=command,
            summary=summary,
            outcome=outcome,
            output=[table],
        )
        return table

    def pivot_table(  # pylint: disable=too-many-arguments,too-many-locals
        self,
        data: DataFrame,
        values=None,
        index=None,
        columns=None,
        aggfunc="mean",
        fill_value=None,
        margins: bool = False,
        dropna: bool = True,
        margins_name: str = "All",
        observed: bool = False,
        sort: bool = True,
    ) -> DataFrame:
        """Create a spreadsheet-style pivot table as a DataFrame.

        The levels in the pivot table will be stored in MultiIndex objects
        (hierarchical indexes) on the index and columns of the result
        DataFrame.

        Parameters
        ----------
        data : DataFrame
            The DataFrame to operate on.
        values : column, optional
            Column to aggregate, optional.
        index : column, Grouper, array, or list of the previous
            If an array is passed, it must be the same length as the data. The
            list can contain any of the other types (except list). Keys to
            group by on the pivot table index. If an array is passed, it is
            being used as the same manner as column values.
        columns : column, Grouper, array, or list of the previous
            If an array is passed, it must be the same length as the data. The
            list can contain any of the other types (except list). Keys to
            group by on the pivot table column. If an array is passed, it is
            being used as the same manner as column values.
        aggfunc : str | list[str], default 'mean'
            If list of strings passed, the resulting pivot table will have
            hierarchical columns whose top level are the function names
            (inferred from the function objects themselves).
        fill_value : scalar, default None
            Value to replace missing values with (in the resulting pivot table,
            after aggregation).
        margins : bool, default False
            Add all row / columns (e.g. for subtotal / grand totals).
        dropna : bool, default True
            Do not include columns whose entries are all NaN.
        margins_name : str, default 'All'
            Name of the row / column that will contain the totals when margins
            is True.
        observed : bool, default False
            This only applies if any of the groupers are Categoricals. If True:
            only show observed values for categorical groupers. If False: show
            all values for categorical groupers.
        sort : bool, default True
            Specifies if the result should be sorted.

        Returns
        -------
        DataFrame
            Cross tabulation of the data.
        """
        logger.debug("pivot_table()")
        command: str = utils.get_command("pivot_table()", stack())

        aggfunc = utils.get_aggfuncs(aggfunc)  # convert string(s) to function(s)
        n_agg: int = 1 if not isinstance(aggfunc, list) else len(aggfunc)

        # requested table
        table: DataFrame = pd.pivot_table(  # pylint: disable=too-many-function-args
            data,
            values,
            index,
            columns,
            aggfunc,
            fill_value,
            margins,
            dropna,
            margins_name,
            observed,
            sort,
        )

        # suppression masks to apply based on the following checks
        masks: dict[str, DataFrame] = {}

        # threshold check
        agg = [utils.agg_threshold] * n_agg if n_agg > 1 else utils.agg_threshold
        t_values = pd.pivot_table(  # type: ignore
            data, values, index, columns, aggfunc=agg
        )
        masks["threshold"] = t_values

        if aggfunc is not None:
            # check for negative values -- currently unsupported
            agg = [utils.agg_negative] * n_agg if n_agg > 1 else utils.agg_negative
            negative = pd.pivot_table(  # type: ignore
                data, values, index, columns, aggfunc=agg
            )
            if negative.to_numpy().sum() > 0:
                masks["negative"] = negative
            # p-percent check
            agg = [utils.agg_p_percent] * n_agg if n_agg > 1 else utils.agg_p_percent
            masks["p-ratio"] = pd.pivot_table(  # type: ignore
                data, values, index, columns, aggfunc=agg
            )
            # nk values check
            agg = [utils.agg_nk] * n_agg if n_agg > 1 else utils.agg_nk
            masks["nk-rule"] = pd.pivot_table(  # type: ignore
                data, values, index, columns, aggfunc=agg
            )
            # check for missing values -- currently unsupported
            if utils.CHECK_MISSING_VALUES:
                agg = [utils.agg_missing] * n_agg if n_agg > 1 else utils.agg_missing
                masks["missing"] = pd.pivot_table(  # type: ignore
                    data, values, index, columns, aggfunc=agg
                )

        # build the sdc dictionary
        sdc: dict = utils.get_table_sdc(masks, self.suppress)
        # get the status and summary
        status, summary = utils.get_summary(sdc)
        # apply the suppression
        safe_table, outcome = utils.apply_suppression(table, masks)
        if self.suppress:
            table = safe_table
        # record output
        self.results.add(
            status=status,
            output_type="table",
            properties={"method": "pivot_table"},
            sdc=sdc,
            command=command,
            summary=summary,
            outcome=outcome,
            output=[table],
        )
        return table

    def __check_model_dof(self, name: str, model) -> tuple[str, str, float]:
        """Check model DOF.

        Parameters
        ----------
        name : str
            The name of the model.
        model
            A statsmodels model.

        Returns
        -------
        str
            Status: {"review", "fail", "pass"}.
        str
            Summary of the check.
        float
            The degrees of freedom.
        """
        status = "fail"
        dof: int = model.df_resid
        threshold: int = self.config["safe_dof_threshold"]
        if dof < threshold:
            summary = f"fail; dof={dof} < {threshold}"
            warnings.warn(f"Unsafe {name}: {summary}", stacklevel=8)
        else:
            status = "pass"
            summary = f"pass; dof={dof} >= {threshold}"
        logger.info("%s() outcome: %s", name, summary)
        return status, summary, float(dof)

    def ols(  # pylint: disable=too-many-locals
        self, endog, exog=None, missing="none", hasconst=None, **kwargs
    ) -> RegressionResultsWrapper:
        """Fits Ordinary Least Squares Regression.

        Parameters
        ----------
        endog : array_like
            A 1-d endogenous response variable. The dependent variable.
        exog : array_like
            A nobs x k array where `nobs` is the number of observations and `k`
            is the number of regressors. An intercept is not included by
            default and should be added by the user.
        missing : str
            Available options are 'none', 'drop', and 'raise'. If 'none', no
            nan checking is done. If 'drop', any observations with nans are
            dropped. If 'raise', an error is raised. Default is 'none'.
        hasconst : None or bool
            Indicates whether the RHS includes a user-supplied constant. If
            True, a constant is not checked for and k_constant is set to 1 and
            all result statistics are calculated as if a constant is present.
            If False, a constant is not checked for and k_constant is set to 0.
        **kwargs
            Extra arguments that are used to set model properties when using
            the formula interface.

        Returns
        -------
        RegressionResultsWrapper
            Results.
        """
        logger.debug("ols()")
        command: str = utils.get_command("ols()", stack())
        model = sm.OLS(endog, exog=exog, missing=missing, hasconst=hasconst, **kwargs)
        results = model.fit()
        status, summary, dof = self.__check_model_dof("ols", model)
        tables: list[SimpleTable] = results.summary().tables
        self.results.add(
            status=status,
            output_type="regression",
            properties={"method": "ols", "dof": dof},
            sdc={},
            command=command,
            summary=summary,
            outcome=DataFrame(),
            output=utils.get_summary_dataframes(tables),
        )
        return results

    def olsr(  # pylint: disable=too-many-locals,keyword-arg-before-vararg
        self, formula, data, subset=None, drop_cols=None, *args, **kwargs
    ) -> RegressionResultsWrapper:
        """Fits Ordinary Least Squares Regression from a formula and dataframe.

        Parameters
        ----------
        formula : str or generic Formula object
            The formula specifying the model.
        data : array_like
            The data for the model. See Notes.
        subset : array_like
            An array-like object of booleans, integers, or index values that
            indicate the subset of df to use in the model. Assumes df is a
            `pandas.DataFrame`.
        drop_cols : array_like
            Columns to drop from the design matrix.  Cannot be used to
            drop terms involving categoricals.
        *args
            Additional positional argument that are passed to the model.
        **kwargs
            These are passed to the model with one exception. The
            ``eval_env`` keyword is passed to patsy. It can be either a
            :class:`patsy:patsy.EvalEnvironment` object or an integer
            indicating the depth of the namespace to use. For example, the
            default ``eval_env=0`` uses the calling namespace. If you wish
            to use a "clean" environment set ``eval_env=-1``.

        Returns
        -------
        RegressionResultsWrapper
            Results.

        Notes
        -----
        data must define __getitem__ with the keys in the formula terms
        args and kwargs are passed on to the model instantiation. E.g.,
        a numpy structured or rec array, a dictionary, or a pandas DataFrame.
        """
        logger.debug("olsr()")
        command: str = utils.get_command("olsr()", stack())
        model = smf.ols(
            formula=formula,
            data=data,
            subset=subset,
            drop_cols=drop_cols,
            *args,
            **kwargs,
        )
        results = model.fit()
        status, summary, dof = self.__check_model_dof("olsr", model)
        tables: list[SimpleTable] = results.summary().tables
        self.results.add(
            status=status,
            output_type="regression",
            properties={"method": "olsr", "dof": dof},
            sdc={},
            command=command,
            summary=summary,
            outcome=DataFrame(),
            output=utils.get_summary_dataframes(tables),
        )
        return results

    def logit(  # pylint: disable=too-many-arguments,too-many-locals
        self,
        endog,
        exog,
        missing: str | None = None,
        check_rank: bool = True,
    ) -> BinaryResultsWrapper:
        """Fits Logit model.

        Parameters
        ----------
        endog : array_like
            A 1-d endogenous response variable. The dependent variable.
        exog : array_like
            A nobs x k array where nobs is the number of observations and k is
            the number of regressors. An intercept is not included by default
            and should be added by the user.
        missing : str | None
            Available options are ‘none’, ‘drop’, and ‘raise’. If ‘none’, no
            nan checking is done. If ‘drop’, any observations with nans are
            dropped. If ‘raise’, an error is raised. Default is ‘none’.
        check_rank : bool
            Check exog rank to determine model degrees of freedom. Default is
            True. Setting to False reduces model initialization time when
            exog.shape[1] is large.

        Returns
        -------
        BinaryResultsWrapper
            Results.
        """
        logger.debug("logit()")
        command: str = utils.get_command("logit()", stack())
        model = sm.Logit(endog, exog, missing=missing, check_rank=check_rank)
        results = model.fit()
        status, summary, dof = self.__check_model_dof("logit", model)
        tables: list[SimpleTable] = results.summary().tables
        self.results.add(
            status=status,
            output_type="regression",
            properties={"method": "logit", "dof": dof},
            sdc={},
            command=command,
            summary=summary,
            outcome=DataFrame(),
            output=utils.get_summary_dataframes(tables),
        )
        return results

    def logitr(  # pylint: disable=too-many-locals,keyword-arg-before-vararg
        self, formula, data, subset=None, drop_cols=None, *args, **kwargs
    ) -> RegressionResultsWrapper:
        """Fits Logit model from a formula and dataframe.

        Parameters
        ----------
        formula : str or generic Formula object
            The formula specifying the model.
        data : array_like
            The data for the model. See Notes.
        subset : array_like
            An array-like object of booleans, integers, or index values that
            indicate the subset of df to use in the model. Assumes df is a
            `pandas.DataFrame`.
        drop_cols : array_like
            Columns to drop from the design matrix.  Cannot be used to
            drop terms involving categoricals.
        *args
            Additional positional argument that are passed to the model.
        **kwargs
            These are passed to the model with one exception. The
            ``eval_env`` keyword is passed to patsy. It can be either a
            :class:`patsy:patsy.EvalEnvironment` object or an integer
            indicating the depth of the namespace to use. For example, the
            default ``eval_env=0`` uses the calling namespace. If you wish
            to use a "clean" environment set ``eval_env=-1``.

        Returns
        -------
        RegressionResultsWrapper
            Results.

        Notes
        -----
        data must define __getitem__ with the keys in the formula terms
        args and kwargs are passed on to the model instantiation. E.g.,
        a numpy structured or rec array, a dictionary, or a pandas DataFrame.
        """
        logger.debug("logitr()")
        command: str = utils.get_command("logitr()", stack())
        model = smf.logit(
            formula=formula,
            data=data,
            subset=subset,
            drop_cols=drop_cols,
            *args,
            **kwargs,
        )
        results = model.fit()
        status, summary, dof = self.__check_model_dof("logitr", model)
        tables: list[SimpleTable] = results.summary().tables
        self.results.add(
            status=status,
            output_type="regression",
            properties={"method": "logitr", "dof": dof},
            sdc={},
            command=command,
            summary=summary,
            outcome=DataFrame(),
            output=utils.get_summary_dataframes(tables),
        )
        return results

    def probit(  # pylint: disable=too-many-arguments,too-many-locals
        self,
        endog,
        exog,
        missing: str | None = None,
        check_rank: bool = True,
    ) -> BinaryResultsWrapper:
        """Fits Probit model.

        Parameters
        ----------
        endog : array_like
            A 1-d endogenous response variable. The dependent variable.
        exog : array_like
            A nobs x k array where nobs is the number of observations and k is
            the number of regressors. An intercept is not included by default
            and should be added by the user.
        missing : str | None
            Available options are ‘none’, ‘drop’, and ‘raise’. If ‘none’, no
            nan checking is done. If ‘drop’, any observations with nans are
            dropped. If ‘raise’, an error is raised. Default is ‘none’.
        check_rank : bool
            Check exog rank to determine model degrees of freedom. Default is
            True. Setting to False reduces model initialization time when
            exog.shape[1] is large.

        Returns
        -------
        BinaryResultsWrapper
            Results.
        """
        logger.debug("probit()")
        command: str = utils.get_command("probit()", stack())
        model = sm.Probit(endog, exog, missing=missing, check_rank=check_rank)
        results = model.fit()
        status, summary, dof = self.__check_model_dof("probit", model)
        tables: list[SimpleTable] = results.summary().tables
        self.results.add(
            status=status,
            output_type="regression",
            properties={"method": "probit", "dof": dof},
            sdc={},
            command=command,
            summary=summary,
            outcome=DataFrame(),
            output=utils.get_summary_dataframes(tables),
        )
        return results

    def probitr(  # pylint: disable=too-many-locals,keyword-arg-before-vararg
        self, formula, data, subset=None, drop_cols=None, *args, **kwargs
    ) -> RegressionResultsWrapper:
        """Fits Probit model from a formula and dataframe.

        Parameters
        ----------
        formula : str or generic Formula object
            The formula specifying the model.
        data : array_like
            The data for the model. See Notes.
        subset : array_like
            An array-like object of booleans, integers, or index values that
            indicate the subset of df to use in the model. Assumes df is a
            `pandas.DataFrame`.
        drop_cols : array_like
            Columns to drop from the design matrix.  Cannot be used to
            drop terms involving categoricals.
        *args
            Additional positional argument that are passed to the model.
        **kwargs
            These are passed to the model with one exception. The
            ``eval_env`` keyword is passed to patsy. It can be either a
            :class:`patsy:patsy.EvalEnvironment` object or an integer
            indicating the depth of the namespace to use. For example, the
            default ``eval_env=0`` uses the calling namespace. If you wish
            to use a "clean" environment set ``eval_env=-1``.

        Returns
        -------
        RegressionResultsWrapper
            Results.

        Notes
        -----
        data must define __getitem__ with the keys in the formula terms
        args and kwargs are passed on to the model instantiation. E.g.,
        a numpy structured or rec array, a dictionary, or a pandas DataFrame.
        """
        logger.debug("probitr()")
        command: str = utils.get_command("probitr()", stack())
        model = smf.probit(
            formula=formula,
            data=data,
            subset=subset,
            drop_cols=drop_cols,
            *args,
            **kwargs,
        )
        results = model.fit()
        status, summary, dof = self.__check_model_dof("probitr", model)
        tables: list[SimpleTable] = results.summary().tables
        self.results.add(
            status=status,
            output_type="regression",
            properties={"method": "probitr", "dof": dof},
            sdc={},
            command=command,
            summary=summary,
            outcome=DataFrame(),
            output=utils.get_summary_dataframes(tables),
        )
        return results

    def surv_func(  # pylint: disable=too-many-arguments,too-many-locals
        self,
        time,
        status,
        output,
        entry=None,
        title=None,
        freq_weights=None,
        exog=None,
        bw_factor=1.0,
        filename="kaplan-meier.png",
    ) -> DataFrame:
        """Estimates the survival function.

        Parameters
        ----------
        time : array_like
            An array of times (censoring times or event times)
        status : array_like
            Status at the event time, status==1 is the ‘event’ (e.g. death, failure), meaning
            that the event occurs at the given value in time; status==0 indicatesthat censoring
            has occurred, meaning that the event occurs after the given value in time.
        output : str
            A string determine the type of output. Available options are ‘table’, ‘plot’.
        entry : array_like, optional An array of entry times for handling
            left truncation (the subject is not in the risk set on or before the entry time)
        title : str
            Optional title used for plots and summary output.
        freq_weights : array_like
            Optional frequency weights
        exog : array_like
            Optional, if present used to account for violation of independent censoring.
        bw_factor : float
            Band-width multiplier for kernel-based estimation. Only used if exog is provided.
        filename : str
            The name of the file where the plot will be saved. Only used if the output
            is a plot.

        Returns
        -------
        DataFrame
            The survival table.
        """
        logger.debug("surv_func()")
        command: str = utils.get_command("surv_func()", stack())
        survival_func: DataFrame = (
            sm.SurvfuncRight(  # pylint: disable=too-many-function-args
                time,
                status,
                entry,
                title,
                freq_weights,
                exog,
                bw_factor,
            )
        )
        masks = {}
        survival_table = survival_func.summary()
        t_values = (
            survival_table["num at risk"].shift(periods=1)
            - survival_table["num at risk"]
        )
        t_values = t_values < self.survival_threshold
        masks["threshold"] = t_values
        masks["threshold"] = masks["threshold"].to_frame()

        masks["threshold"].insert(0, "Surv prob", t_values, True)
        masks["threshold"].insert(1, "Surv prob SE", t_values, True)
        masks["threshold"].insert(3, "num events", t_values, True)

        # build the sdc dictionary
        sdc: dict = utils.get_table_sdc(masks, self.suppress)
        # get the status and summary
        status, summary = utils.get_summary(sdc)
        # apply the suppression
        safe_table, outcome = utils.apply_suppression(survival_table, masks)

        # record output
        if output == "table":
            table = self.table(
                survival_table, safe_table, status, sdc, command, summary, outcome
            )
            return table
        if output == "plot":
            plot = self.plot(
                survival_table, survival_func, filename, status, sdc, command, summary
            )
            return plot
<<<<<<< HEAD
        return None
=======
        return "To get the survival table or plot you have to specify the output type"
>>>>>>> 22119141

    def table(  # pylint: disable=too-many-arguments,too-many-locals
        self, survival_table, safe_table, status, sdc, command, summary, outcome
    ):
<<<<<<< HEAD
        """Creates the survival table according to the status of suppressing."""
=======
        """Create the survival table according to the status of suppressing."""
>>>>>>> 22119141
        if self.suppress:
            survival_table = safe_table
        self.results.add(
            status=status,
            output_type="table",
            properties={"method": "surv_func"},
            sdc=sdc,
            command=command,
            summary=summary,
            outcome=outcome,
            output=[survival_table],
        )
        return survival_table

    def plot(  # pylint: disable=too-many-arguments,too-many-locals
        self, survival_table, survival_func, filename, status, sdc, command, summary
    ):
        """Creates the survival plot according to the status of suppressing."""
        if self.suppress:
            survival_table = self.rounded_survival_table(survival_table)
            plot = survival_table.plot(y="rounded_survival_fun", xlim=0, ylim=0)
        else:  # pragma: no cover
            plot = survival_func.plot()

        try:
            os.makedirs("acro_artifacts")
            logger.debug("Directory acro_artifacts created successfully")
        except FileExistsError:  # pragma: no cover
            logger.debug("Directory acro_artifacts already exists")
        plt.savefig(f"acro_artifacts/{filename}")
        # record output
        self.results.add(
            status=status,
            output_type="survival plot",
            properties={"method": "surv_func"},
            sdc=sdc,
            command=command,
            summary=summary,
            outcome=pd.DataFrame(),
            output=[os.path.normpath(filename)],
        )
        return plot

    def rounded_survival_table(self, survival_table):
        """Calculates the rounded surival function."""
        death_censored = (
            survival_table["num at risk"].shift(periods=1)
            - survival_table["num at risk"]
        )
        death_censored = death_censored.tolist()
        survivor = survival_table["num at risk"].tolist()
        deaths = survival_table["num events"].tolist()
        rounded_num_of_deaths = []
        rounded_num_at_risk = []
        sub_total = 0
        total_death = 0

        for i, data in enumerate(survivor):
            if i == 0:
                rounded_num_at_risk.append(data)
                rounded_num_of_deaths.append(deaths[i])
                continue
            sub_total += death_censored[i]
            total_death += deaths[i]
            if sub_total < self.survival_threshold:
                rounded_num_at_risk.append(rounded_num_at_risk[i - 1])
                rounded_num_of_deaths.append(0)
            else:
                rounded_num_at_risk.append(data)
                rounded_num_of_deaths.append(total_death)
                total_death = 0
                sub_total = 0

        # calculate the surv prob
        rounded_survival_func = []
        for i, data in enumerate(rounded_num_of_deaths):
            if i == 0:
                rounded_survival_func.append(survival_table["Surv prob"][i])
                continue
            rounded_survival_func.insert(
                i,
                ((rounded_num_at_risk[i] - data) / rounded_num_at_risk[i])
                * rounded_survival_func[i - 1],
            )
        survival_table["rounded_survival_fun"] = rounded_survival_func
        return survival_table

    def rename_output(self, old: str, new: str) -> None:
        """Rename an output.

        Parameters
        ----------
        old : str
            The old name of the output.
        new : str
            The new name of the output.
        """
        self.results.rename(old, new)

    def add_comments(self, output: str, comment: str) -> None:
        """Adds a comment to an output.

        Parameters
        ----------
        output : str
            The name of the output.
        comment : str
            The comment.
        """
        self.results.add_comments(output, comment)

    def add_exception(self, output: str, reason: str) -> None:
        """Adds an exception request to an output.

        Parameters
        ----------
        output : str
            The name of the output.
        reason : str
            The comment.
        """
        self.results.add_exception(output, reason)


def add_constant(data, prepend: bool = True, has_constant: str = "skip"):
    """Add a column of ones to an array.

    Parameters
    ----------
    data : array_like
        A column-ordered design matrix.
    prepend : bool
        If true, the constant is in the first column. Else the constant is
        appended (last column).
    has_constant : str {'raise', 'add', 'skip'}
        Behavior if data already has a constant. The default will return
        data without adding another constant. If 'raise', will raise an
        error if any column has a constant value. Using 'add' will add a
        column of 1s if a constant column is present.

    Returns
    -------
    array_like
        The original values with a constant (column of ones) as the first
        or last column. Returned value type depends on input type.

    Notes
    -----
    When the input is a pandas Series or DataFrame, the added column's name
    is 'const'.
    """
    return sm.add_constant(data, prepend=prepend, has_constant=has_constant)


def add_to_acro(src_path: str, dest_path: str = "sdc_results") -> None:
    """Adds outputs to an acro object and creates a results file for checking.

    Parameters
    ----------
    src_path : str
        Name of the folder with outputs produced without using acro.
    dest_path : str
        Name of the folder to save outputs.
    """
    acro = ACRO()
    output_id = 0
    # add the files from the folder to an acro obj
    for file in os.listdir(src_path):
        filename = os.path.join(src_path, file)
        acro.custom_output(filename)
        acro.rename_output(f"output_{output_id}", file)
        output_id += 1
    acro.finalise(dest_path, "json")<|MERGE_RESOLUTION|>--- conflicted
+++ resolved
@@ -912,20 +912,11 @@
                 survival_table, survival_func, filename, status, sdc, command, summary
             )
             return plot
-<<<<<<< HEAD
         return None
-=======
-        return "To get the survival table or plot you have to specify the output type"
->>>>>>> 22119141
 
     def table(  # pylint: disable=too-many-arguments,too-many-locals
-        self, survival_table, safe_table, status, sdc, command, summary, outcome
-    ):
-<<<<<<< HEAD
+            self, survival_table, safe_table, status, sdc, command, summary, outcome):
         """Creates the survival table according to the status of suppressing."""
-=======
-        """Create the survival table according to the status of suppressing."""
->>>>>>> 22119141
         if self.suppress:
             survival_table = safe_table
         self.results.add(

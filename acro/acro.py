--- conflicted
+++ resolved
@@ -906,7 +906,6 @@
                 "To get the survival table or plot you have to specify the output type"
             )
 
-<<<<<<< HEAD
     def table(self, survival_table, safe_table, status, sdc, command, summary, outcome):
         """Create the survival table according to the status of suppressing."""
         if self.suppress:
@@ -990,9 +989,10 @@
             output=[os.path.normpath(filename)],
         )
         return plot
-=======
-        return "To get the survival table or plot you have to specify the output type"
->>>>>>> f98b1399
+
+        return (
+            "To get the survival table or plot you have to specify the output type"
+        )
 
     def rename_output(self, old: str, new: str) -> None:
         """Rename an output.

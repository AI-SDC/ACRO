"""ACRO: Automatic Checking of Research Outputs."""

import logging
import pathlib
import warnings
<<<<<<< HEAD
from collections.abc import Hashable
=======
from collections.abc import Callable
>>>>>>> 9b1a9876
from inspect import stack

import pandas as pd
import statsmodels.api as sm
import statsmodels.formula.api as smf
import yaml
from pandas import DataFrame
from statsmodels.discrete.discrete_model import BinaryResultsWrapper
from statsmodels.iolib.table import SimpleTable
from statsmodels.regression.linear_model import RegressionResultsWrapper

from . import utils
from .record import Records

logging.basicConfig(level=logging.INFO)
logger = logging.getLogger("acro")
warnings.simplefilter(action="ignore", category=FutureWarning)


class ACRO:
    """ACRO: Automatic Checking of Research Outputs.

    Attributes
    ----------
    config : dict
        Safe parameters and their values.
    results : Records
        The current outputs including the results of checks.
    output_id : int
        The next identifier to be assigned to an output.

    Examples
    --------
    >>> acro = ACRO()
    >>> results = acro.ols(y, x)
    >>> results.summary()
    >>> acro.finalise("MYFOLDER", "json")
    """

    def __init__(self, config: str = "default", suppress: bool = False) -> None:
        """Constructs a new ACRO object and reads parameters from config.

        Parameters
        ----------
        config : str
            Name of a yaml configuration file with safe parameters.
        suppress : bool, default False
            Whether to automatically apply suppression.
        """
        self.config: dict = {}
        self.results: Records = Records()
        self.suppress: bool = suppress
        path = pathlib.Path(__file__).with_name(config + ".yaml")
        logger.debug("path: %s", path)
        with open(path, encoding="utf-8") as handle:
            self.config = yaml.load(handle, Loader=yaml.loader.SafeLoader)
        logger.info("config: %s", self.config)
        logger.info("automatic suppression: %s", self.suppress)
        # set globals needed for aggregation functions
        utils.THRESHOLD = self.config["safe_threshold"]
        utils.SAFE_PRATIO_P = self.config["safe_pratio_p"]
        utils.SAFE_NK_N = self.config["safe_nk_n"]
        utils.SAFE_NK_K = self.config["safe_nk_k"]
        utils.CHECK_MISSING_VALUES = self.config["check_missing_values"]

    def finalise(self, path: str = "outputs", ext="json") -> Records:
        """Creates a results file for checking.

        Parameters
        ----------
        path : str
            Name of a folder to save outputs.
        ext : str
            Extension of the results file. Valid extensions: {json, xlsx}.

        Returns
        -------
        Records
            Object storing the outputs.
        """
        self.results.finalise(path, ext)
        return self.results

    def remove_output(self, key: str) -> None:
        """Removes an output from the results.

        Parameters
        ----------
        key : str
            Key specifying which output to remove, e.g., 'output_0'.
        """
        self.results.remove(key)

    def print_outputs(self) -> None:
        """Prints the current results dictionary."""
        self.results.print()

    def custom_output(self, filename: str, comment: str = "") -> None:
        """Adds an unsupported output to the results dictionary.

        Parameters
        ----------
        filename : str
            The name of the file that will be added to the list of the outputs.
        comment : str
            An optional comment.
        """
        self.results.add_custom(filename, comment)

    def crosstab(  # pylint: disable=too-many-arguments,too-many-locals
        self,
        index,
        columns,
        values=None,
        rownames=None,
        colnames=None,
        aggfunc=None,
        margins: bool = False,
        margins_name: str = "All",
        dropna: bool = True,
        normalize=False,
    ) -> DataFrame:
        """Compute a simple cross tabulation of two (or more) factors.  By
        default, computes a frequency table of the factors unless an array of
        values and an aggregation function are passed.

        Parameters
        ----------
        index : array-like, Series, or list of arrays/Series
            Values to group by in the rows.
        columns : array-like, Series, or list of arrays/Series
            Values to group by in the columns.
        values : array-like, optional
            Array of values to aggregate according to the factors.
            Requires `aggfunc` be specified.
        rownames : sequence, default None
            If passed, must match number of row arrays passed.
        colnames : sequence, default None
            If passed, must match number of column arrays passed.
        aggfunc : str, optional
            If specified, requires `values` be specified as well.
        margins : bool, default False
            Add row/column margins (subtotals).
        margins_name : str, default 'All'
            Name of the row/column that will contain the totals
            when margins is True.
        dropna : bool, default True
            Do not include columns whose entries are all NaN.
        normalize : bool, {'all', 'index', 'columns'}, or {0,1}, default False
            Normalize by dividing all values by the sum of values.
            - If passed 'all' or `True`, will normalize over all values.
            - If passed 'index' will normalize over each row.
            - If passed 'columns' will normalize over each column.
            - If margins is `True`, will also normalize margin values.

        Returns
        -------
        DataFrame
            Cross tabulation of the data.
        """
        logger.debug("crosstab()")
        command: str = utils.get_command("crosstab()", stack())

        aggfunc = utils.get_aggfuncs(
            aggfunc
        )  # convert [list of]string to [list of]function

        if aggfunc is None:
            freq_funcs = None
        else:
            # create lists with single entry for when there is only one aggfunc
            freq_funcs: list[Callable] = [utils.AGGFUNC["freq"]]
            neg_funcs: list[Callable] = [utils.agg_negative]
            pperc_funcs: list[Callable] = [utils.agg_p_percent]
            nk_funcs: list[Callable] = [utils.agg_nk]
            missing_funcs: list[Callable] = [utils.agg_missing]
            # then expand them to deal with extra columns as needed
            if isinstance(aggfunc, list):
                num = len(aggfunc)
                freq_funcs.extend([utils.AGGFUNC["freq"] for i in range(1, num)])
                neg_funcs.extend([utils.agg_negative for i in range(1, num)])
                pperc_funcs.extend([utils.agg_p_percent for i in range(1, num)])
                nk_funcs.extend([utils.agg_nk for i in range(1, num)])
                missing_funcs.extend([utils.agg_missing for i in range(1, num)])

        # requested table
        table: DataFrame = pd.crosstab(
            index,
            columns,
            values,
            rownames,
            colnames,
            aggfunc,
            margins,
            margins_name,
            dropna,
            normalize,
        )

        # suppression masks to apply based on the following checks
        masks: dict[str, DataFrame] = {}

        # threshold check- doesn't matter what we pass for value
        value_column = None if aggfunc is None else index
        t_values = pd.crosstab(
            index,
            columns,
            values=value_column,
            rownames=rownames,
            colnames=colnames,
            aggfunc=freq_funcs,
            margins=margins,
            margins_name=margins_name,
            dropna=dropna,
            normalize=normalize,
        )
        t_values = t_values < utils.THRESHOLD
        masks["threshold"] = t_values

        if aggfunc is not None:
            # check for negative values -- currently unsupported
            negative = pd.crosstab(
                index, columns, values, aggfunc=neg_funcs, margins=margins
            )
            if negative.to_numpy().sum() > 0:
                masks["negative"] = negative
            # p-percent check
            masks["p-ratio"] = pd.crosstab(
                index, columns, values, aggfunc=pperc_funcs, margins=margins
            )
            # nk values check
            masks["nk-rule"] = pd.crosstab(
                index, columns, values, aggfunc=nk_funcs, margins=margins
            )
            # check for missing values -- currently unsupported
            if utils.CHECK_MISSING_VALUES:
                masks["missing"] = pd.crosstab(
                    index, columns, values, aggfunc=missing_funcs, margins=margins
                )
        # pd.crosstab returns nan for an empty cell
        for name, mask in masks.items():
            mask.fillna(value=1, inplace=True)
            mask = mask.astype(int)
            mask.replace({0: False, 1: True}, inplace=True)
            masks[name] = mask

        # build the properties dictionary
        properties: dict = {"method": "crosstab", "suppressed": self.suppress}
        utils.update_table_properties(masks, properties)
        # get the status and summary
        status, summary = utils.get_summary(properties)
        # apply the suppression
        safe_table, outcome = utils.apply_suppression(table, masks)
        if self.suppress:
            table = safe_table
        # record output
        self.results.add(
            status=status,
            output_type="table",
            properties=properties,
            command=command,
            summary=summary,
            outcome=outcome,
            output=[table],
        )
        return table

    def pivot_table(  # pylint: disable=too-many-arguments,too-many-locals
        self,
        data: DataFrame,
        values=None,
        index=None,
        columns=None,
        aggfunc="mean",
        fill_value=None,
        margins: bool = False,
        dropna: bool = True,
        margins_name: Hashable = "All",
        observed: bool = False,
        sort: bool = True,
    ) -> DataFrame:
        """Create a spreadsheet-style pivot table as a DataFrame.

        The levels in the pivot table will be stored in MultiIndex objects
        (hierarchical indexes) on the index and columns of the result
        DataFrame.

        Parameters
        ----------
        data : DataFrame
            The DataFrame to operate on.
        values : column, optional
            Column to aggregate, optional.
        index : column, Grouper, array, or list of the previous
            If an array is passed, it must be the same length as the data. The
            list can contain any of the other types (except list). Keys to
            group by on the pivot table index. If an array is passed, it is
            being used as the same manner as column values.
        columns : column, Grouper, array, or list of the previous
            If an array is passed, it must be the same length as the data. The
            list can contain any of the other types (except list). Keys to
            group by on the pivot table column. If an array is passed, it is
            being used as the same manner as column values.
        aggfunc : str | list[str], default 'mean'
            If list of strings passed, the resulting pivot table will have
            hierarchical columns whose top level are the function names
            (inferred from the function objects themselves).
        fill_value : scalar, default None
            Value to replace missing values with (in the resulting pivot table,
            after aggregation).
        margins : bool, default False
            Add all row / columns (e.g. for subtotal / grand totals).
        dropna : bool, default True
            Do not include columns whose entries are all NaN.
        margins_name : Hashable, default 'All'
            Name of the row / column that will contain the totals when margins
            is True.
        observed : bool, default False
            This only applies if any of the groupers are Categoricals. If True:
            only show observed values for categorical groupers. If False: show
            all values for categorical groupers.
        sort : bool, default True
            Specifies if the result should be sorted.

        Returns
        -------
        DataFrame
            Cross tabulation of the data.
        """
        logger.debug("pivot_table()")
        command: str = utils.get_command("pivot_table()", stack())

        aggfunc = utils.get_aggfuncs(aggfunc)  # convert string(s) to function(s)
        n_agg: int = 1 if not isinstance(aggfunc, list) else len(aggfunc)

        # requested table
        table: DataFrame = pd.pivot_table(  # pylint: disable=too-many-function-args
            data,
            values,
            index,
            columns,
            aggfunc,
            fill_value,
            margins,
            dropna,
            margins_name,
            observed,
            sort,
        )

        # suppression masks to apply based on the following checks
        masks: dict[str, DataFrame] = {}

        # threshold check
        agg = [utils.agg_threshold] * n_agg if n_agg > 1 else utils.agg_threshold
        t_values = pd.pivot_table(data, values, index, columns, aggfunc=agg)
        masks["threshold"] = t_values

        if aggfunc is not None:
            # check for negative values -- currently unsupported
            agg = [utils.agg_negative] * n_agg if n_agg > 1 else utils.agg_negative
            negative = pd.pivot_table(data, values, index, columns, aggfunc=agg)
            if negative.to_numpy().sum() > 0:
                masks["negative"] = negative
            # p-percent check
            agg = [utils.agg_p_percent] * n_agg if n_agg > 1 else utils.agg_p_percent
            masks["p-ratio"] = pd.pivot_table(data, values, index, columns, aggfunc=agg)
            # nk values check
            agg = [utils.agg_nk] * n_agg if n_agg > 1 else utils.agg_nk
            masks["nk-rule"] = pd.pivot_table(data, values, index, columns, aggfunc=agg)
            # check for missing values -- currently unsupported
            if utils.CHECK_MISSING_VALUES:
                agg = [utils.agg_missing] * n_agg if n_agg > 1 else utils.agg_missing
                masks["missing"] = pd.pivot_table(
                    data, values, index, columns, aggfunc=agg
                )

        # build the properties dictionary
        properties: dict = {"method": "pivot_table", "suppressed": self.suppress}
        utils.update_table_properties(masks, properties)
        # get the status and summary
        status, summary = utils.get_summary(properties)
        # apply the suppression
        safe_table, outcome = utils.apply_suppression(table, masks)
        if self.suppress:
            table = safe_table
        # record output
        self.results.add(
            status=status,
            output_type="table",
            properties=properties,
            command=command,
            summary=summary,
            outcome=outcome,
            output=[table],
        )
        return table

    def __check_model_dof(self, name: str, model) -> tuple[str, str, float]:
        """Check model DOF.

        Parameters
        ----------
        name : str
            The name of the model.
        model
            A statsmodels model.

        Returns
        -------
        str
            Status: {"review", "fail", "pass"}.
        str
            Summary of the check.
        float
            The degrees of freedom.
        """
        status = "fail"
        dof: int = model.df_resid
        threshold: int = self.config["safe_dof_threshold"]
        if dof < threshold:
            summary = f"fail; dof={dof} < {threshold}"
            warnings.warn(f"Unsafe {name}: {summary}", stacklevel=8)
        else:
            status = "pass"
            summary = f"pass; dof={dof} >= {threshold}"
        logger.info("%s() outcome: %s", name, summary)
        return status, summary, float(dof)

    def ols(  # pylint: disable=too-many-locals
        self, endog, exog=None, missing="none", hasconst=None, **kwargs
    ) -> RegressionResultsWrapper:
        """Fits Ordinary Least Squares Regression.

        Parameters
        ----------
        endog : array_like
            A 1-d endogenous response variable. The dependent variable.
        exog : array_like
            A nobs x k array where `nobs` is the number of observations and `k`
            is the number of regressors. An intercept is not included by
            default and should be added by the user.
        missing : str
            Available options are 'none', 'drop', and 'raise'. If 'none', no
            nan checking is done. If 'drop', any observations with nans are
            dropped. If 'raise', an error is raised. Default is 'none'.
        hasconst : None or bool
            Indicates whether the RHS includes a user-supplied constant. If
            True, a constant is not checked for and k_constant is set to 1 and
            all result statistics are calculated as if a constant is present.
            If False, a constant is not checked for and k_constant is set to 0.
        **kwargs
            Extra arguments that are used to set model properties when using
            the formula interface.

        Returns
        -------
        RegressionResultsWrapper
            Results.
        """
        logger.debug("ols()")
        command: str = utils.get_command("ols()", stack())
        model = sm.OLS(endog, exog=exog, missing=missing, hasconst=hasconst, **kwargs)
        results = model.fit()
        status, summary, dof = self.__check_model_dof("ols", model)
        tables: list[SimpleTable] = results.summary().tables
        self.results.add(
            status=status,
            output_type="regression",
            properties={"method": "ols", "dof": dof},
            command=command,
            summary=summary,
            outcome=DataFrame(),
            output=utils.get_summary_dataframes(tables),
        )
        return results

    def olsr(  # pylint: disable=too-many-locals,keyword-arg-before-vararg
        self, formula, data, subset=None, drop_cols=None, *args, **kwargs
    ) -> RegressionResultsWrapper:
        """Fits Ordinary Least Squares Regression from a formula and dataframe.

        Parameters
        ----------
        formula : str or generic Formula object
            The formula specifying the model.
        data : array_like
            The data for the model. See Notes.
        subset : array_like
            An array-like object of booleans, integers, or index values that
            indicate the subset of df to use in the model. Assumes df is a
            `pandas.DataFrame`.
        drop_cols : array_like
            Columns to drop from the design matrix.  Cannot be used to
            drop terms involving categoricals.
        *args
            Additional positional argument that are passed to the model.
        **kwargs
            These are passed to the model with one exception. The
            ``eval_env`` keyword is passed to patsy. It can be either a
            :class:`patsy:patsy.EvalEnvironment` object or an integer
            indicating the depth of the namespace to use. For example, the
            default ``eval_env=0`` uses the calling namespace. If you wish
            to use a "clean" environment set ``eval_env=-1``.

        Returns
        -------
        RegressionResultsWrapper
            Results.

        Notes
        -----
        data must define __getitem__ with the keys in the formula terms
        args and kwargs are passed on to the model instantiation. E.g.,
        a numpy structured or rec array, a dictionary, or a pandas DataFrame.
        """
        logger.debug("olsr()")
        command: str = utils.get_command("olsr()", stack())
        model = smf.ols(
            formula=formula,
            data=data,
            subset=subset,
            drop_cols=drop_cols,
            *args,
            **kwargs,
        )
        results = model.fit()
        status, summary, dof = self.__check_model_dof("olsr", model)
        tables: list[SimpleTable] = results.summary().tables
        self.results.add(
            status=status,
            output_type="regression",
            properties={"method": "olsr", "dof": dof},
            command=command,
            summary=summary,
            outcome=DataFrame(),
            output=utils.get_summary_dataframes(tables),
        )
        return results

    def logit(  # pylint: disable=too-many-arguments,too-many-locals
        self,
        endog,
        exog,
        missing: str | None = None,
        check_rank: bool = True,
    ) -> BinaryResultsWrapper:
        """Fits Logit model.

        Parameters
        ----------
        endog : array_like
            A 1-d endogenous response variable. The dependent variable.
        exog : array_like
            A nobs x k array where nobs is the number of observations and k is
            the number of regressors. An intercept is not included by default
            and should be added by the user.
        missing : str | None
            Available options are ‘none’, ‘drop’, and ‘raise’. If ‘none’, no
            nan checking is done. If ‘drop’, any observations with nans are
            dropped. If ‘raise’, an error is raised. Default is ‘none’.
        check_rank : bool
            Check exog rank to determine model degrees of freedom. Default is
            True. Setting to False reduces model initialization time when
            exog.shape[1] is large.

        Returns
        -------
        BinaryResultsWrapper
            Results.
        """
        logger.debug("logit()")
        command: str = utils.get_command("logit()", stack())
        model = sm.Logit(endog, exog, missing=missing, check_rank=check_rank)
        results = model.fit()
        status, summary, dof = self.__check_model_dof("logit", model)
        tables: list[SimpleTable] = results.summary().tables
        self.results.add(
            status=status,
            output_type="regression",
            properties={"method": "logit", "dof": dof},
            command=command,
            summary=summary,
            outcome=DataFrame(),
            output=utils.get_summary_dataframes(tables),
        )
        return results

    def logitr(  # pylint: disable=too-many-locals,keyword-arg-before-vararg
        self, formula, data, subset=None, drop_cols=None, *args, **kwargs
    ) -> RegressionResultsWrapper:
        """Fits Logit model from a formula and dataframe.

        Parameters
        ----------
        formula : str or generic Formula object
            The formula specifying the model.
        data : array_like
            The data for the model. See Notes.
        subset : array_like
            An array-like object of booleans, integers, or index values that
            indicate the subset of df to use in the model. Assumes df is a
            `pandas.DataFrame`.
        drop_cols : array_like
            Columns to drop from the design matrix.  Cannot be used to
            drop terms involving categoricals.
        *args
            Additional positional argument that are passed to the model.
        **kwargs
            These are passed to the model with one exception. The
            ``eval_env`` keyword is passed to patsy. It can be either a
            :class:`patsy:patsy.EvalEnvironment` object or an integer
            indicating the depth of the namespace to use. For example, the
            default ``eval_env=0`` uses the calling namespace. If you wish
            to use a "clean" environment set ``eval_env=-1``.

        Returns
        -------
        RegressionResultsWrapper
            Results.

        Notes
        -----
        data must define __getitem__ with the keys in the formula terms
        args and kwargs are passed on to the model instantiation. E.g.,
        a numpy structured or rec array, a dictionary, or a pandas DataFrame.
        """
        logger.debug("logitr()")
        command: str = utils.get_command("logitr()", stack())
        model = smf.logit(
            formula=formula,
            data=data,
            subset=subset,
            drop_cols=drop_cols,
            *args,
            **kwargs,
        )
        results = model.fit()
        status, summary, dof = self.__check_model_dof("logitr", model)
        tables: list[SimpleTable] = results.summary().tables
        self.results.add(
            status=status,
            output_type="regression",
            properties={"method": "logitr", "dof": dof},
            command=command,
            summary=summary,
            outcome=DataFrame(),
            output=utils.get_summary_dataframes(tables),
        )
        return results

    def probit(  # pylint: disable=too-many-arguments,too-many-locals
        self,
        endog,
        exog,
        missing: str | None = None,
        check_rank: bool = True,
    ) -> BinaryResultsWrapper:
        """Fits Probit model.

        Parameters
        ----------
        endog : array_like
            A 1-d endogenous response variable. The dependent variable.
        exog : array_like
            A nobs x k array where nobs is the number of observations and k is
            the number of regressors. An intercept is not included by default
            and should be added by the user.
        missing : str | None
            Available options are ‘none’, ‘drop’, and ‘raise’. If ‘none’, no
            nan checking is done. If ‘drop’, any observations with nans are
            dropped. If ‘raise’, an error is raised. Default is ‘none’.
        check_rank : bool
            Check exog rank to determine model degrees of freedom. Default is
            True. Setting to False reduces model initialization time when
            exog.shape[1] is large.

        Returns
        -------
        BinaryResultsWrapper
            Results.
        """
        logger.debug("probit()")
        command: str = utils.get_command("probit()", stack())
        model = sm.Probit(endog, exog, missing=missing, check_rank=check_rank)
        results = model.fit()
        status, summary, dof = self.__check_model_dof("probit", model)
        tables: list[SimpleTable] = results.summary().tables
        self.results.add(
            status=status,
            output_type="regression",
            properties={"method": "probit", "dof": dof},
            command=command,
            summary=summary,
            outcome=DataFrame(),
            output=utils.get_summary_dataframes(tables),
        )
        return results

    def probitr(  # pylint: disable=too-many-locals,keyword-arg-before-vararg
        self, formula, data, subset=None, drop_cols=None, *args, **kwargs
    ) -> RegressionResultsWrapper:
        """Fits Probit model from a formula and dataframe.

        Parameters
        ----------
        formula : str or generic Formula object
            The formula specifying the model.
        data : array_like
            The data for the model. See Notes.
        subset : array_like
            An array-like object of booleans, integers, or index values that
            indicate the subset of df to use in the model. Assumes df is a
            `pandas.DataFrame`.
        drop_cols : array_like
            Columns to drop from the design matrix.  Cannot be used to
            drop terms involving categoricals.
        *args
            Additional positional argument that are passed to the model.
        **kwargs
            These are passed to the model with one exception. The
            ``eval_env`` keyword is passed to patsy. It can be either a
            :class:`patsy:patsy.EvalEnvironment` object or an integer
            indicating the depth of the namespace to use. For example, the
            default ``eval_env=0`` uses the calling namespace. If you wish
            to use a "clean" environment set ``eval_env=-1``.

        Returns
        -------
        RegressionResultsWrapper
            Results.

        Notes
        -----
        data must define __getitem__ with the keys in the formula terms
        args and kwargs are passed on to the model instantiation. E.g.,
        a numpy structured or rec array, a dictionary, or a pandas DataFrame.
        """
        logger.debug("probitr()")
        command: str = utils.get_command("probitr()", stack())
        model = smf.probit(
            formula=formula,
            data=data,
            subset=subset,
            drop_cols=drop_cols,
            *args,
            **kwargs,
        )
        results = model.fit()
        status, summary, dof = self.__check_model_dof("probitr", model)
        tables: list[SimpleTable] = results.summary().tables
        self.results.add(
            status=status,
            output_type="regression",
            properties={"method": "probitr", "dof": dof},
            command=command,
            summary=summary,
            outcome=DataFrame(),
            output=utils.get_summary_dataframes(tables),
        )
        return results

    def rename_output(self, old: str, new: str) -> None:
        """Rename an output.

        Parameters
        ----------
        old : str
            The old name of the output.
        new : str
            The new name of the output.
        """
        self.results.rename(old, new)

    def add_comments(self, output: str, comment: str) -> None:
        """Adds a comment to an output.

        Parameters
        ----------
        output : str
            The name of the output.
        comment : str
            The comment.
        """
        self.results.add_comments(output, comment)


def add_constant(data, prepend: bool = True, has_constant: str = "skip"):
    """Add a column of ones to an array.

    Parameters
    ----------
    data : array_like
        A column-ordered design matrix.
    prepend : bool
        If true, the constant is in the first column. Else the constant is
        appended (last column).
    has_constant : str {'raise', 'add', 'skip'}
        Behavior if data already has a constant. The default will return
        data without adding another constant. If 'raise', will raise an
        error if any column has a constant value. Using 'add' will add a
        column of 1s if a constant column is present.

    Returns
    -------
    array_like
        The original values with a constant (column of ones) as the first
        or last column. Returned value type depends on input type.

    Notes
    -----
    When the input is a pandas Series or DataFrame, the added column's name
    is 'const'.
    """
    return sm.add_constant(data, prepend=prepend, has_constant=has_constant)<|MERGE_RESOLUTION|>--- conflicted
+++ resolved
@@ -3,11 +3,7 @@
 import logging
 import pathlib
 import warnings
-<<<<<<< HEAD
-from collections.abc import Hashable
-=======
-from collections.abc import Callable
->>>>>>> 9b1a9876
+from collections.abc import Callable, Hashable
 from inspect import stack
 
 import pandas as pd

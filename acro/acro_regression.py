"""ACRO: Tables functions."""

from __future__ import annotations

import logging
import warnings
from inspect import stack

import pandas as pd
import statsmodels.api as sm
import statsmodels.formula.api as smf
from pandas import DataFrame
from statsmodels.discrete.discrete_model import BinaryResultsWrapper
from statsmodels.iolib.table import SimpleTable
from statsmodels.regression.linear_model import RegressionResultsWrapper

from . import utils
from .record import Records

logger = logging.getLogger("acro")


class Regression:
    """Creates regression models."""

<<<<<<< HEAD
    def __init__(self, config) -> None:
        self.config = config
        self.results: Records = Records()

=======
>>>>>>> 01792337
    def ols(  # pylint: disable=too-many-locals
        self, endog, exog=None, missing="none", hasconst=None, **kwargs
    ) -> RegressionResultsWrapper:
        """Fits Ordinary Least Squares Regression.

        Parameters
        ----------
        endog : array_like
            A 1-d endogenous response variable. The dependent variable.
        exog : array_like
            A nobs x k array where `nobs` is the number of observations and `k`
            is the number of regressors. An intercept is not included by
            default and should be added by the user.
        missing : str
            Available options are 'none', 'drop', and 'raise'. If 'none', no
            nan checking is done. If 'drop', any observations with nans are
            dropped. If 'raise', an error is raised. Default is 'none'.
        hasconst : None or bool
            Indicates whether the RHS includes a user-supplied constant. If
            True, a constant is not checked for and k_constant is set to 1 and
            all result statistics are calculated as if a constant is present.
            If False, a constant is not checked for and k_constant is set to 0.
        **kwargs
            Extra arguments that are used to set model properties when using
            the formula interface.

        Returns
        -------
        RegressionResultsWrapper
            Results.
        """
        logger.debug("ols()")
        command: str = utils.get_command("ols()", stack())
        model = sm.OLS(endog, exog=exog, missing=missing, hasconst=hasconst, **kwargs)
        results = model.fit()
        status, summary, dof = self.__check_model_dof("ols", model)
        tables: list[SimpleTable] = results.summary().tables
        self.results.add(
            status=status,
            output_type="regression",
            properties={"method": "ols", "dof": dof},
            sdc={},
            command=command,
            summary=summary,
            outcome=DataFrame(),
            output=self.get_summary_dataframes(tables),
        )
        return results

    def olsr(  # pylint: disable=too-many-locals,keyword-arg-before-vararg
        self, formula, data, subset=None, drop_cols=None, *args, **kwargs
    ) -> RegressionResultsWrapper:
        """Fits Ordinary Least Squares Regression from a formula and dataframe.

        Parameters
        ----------
        formula : str or generic Formula object
            The formula specifying the model.
        data : array_like
            The data for the model. See Notes.
        subset : array_like
            An array-like object of booleans, integers, or index values that
            indicate the subset of df to use in the model. Assumes df is a
            `pandas.DataFrame`.
        drop_cols : array_like
            Columns to drop from the design matrix.  Cannot be used to
            drop terms involving categoricals.
        *args
            Additional positional argument that are passed to the model.
        **kwargs
            These are passed to the model with one exception. The
            ``eval_env`` keyword is passed to patsy. It can be either a
            :class:`patsy:patsy.EvalEnvironment` object or an integer
            indicating the depth of the namespace to use. For example, the
            default ``eval_env=0`` uses the calling namespace. If you wish
            to use a "clean" environment set ``eval_env=-1``.

        Returns
        -------
        RegressionResultsWrapper
            Results.

        Notes
        -----
        data must define __getitem__ with the keys in the formula terms
        args and kwargs are passed on to the model instantiation. E.g.,
        a numpy structured or rec array, a dictionary, or a pandas DataFrame.
        """
        logger.debug("olsr()")
        command: str = utils.get_command("olsr()", stack())
        model = smf.ols(
            formula=formula,
            data=data,
            subset=subset,
            drop_cols=drop_cols,
            *args,
            **kwargs,
        )
        results = model.fit()
        status, summary, dof = self.__check_model_dof("olsr", model)
        tables: list[SimpleTable] = results.summary().tables
        self.results.add(
            status=status,
            output_type="regression",
            properties={"method": "olsr", "dof": dof},
            sdc={},
            command=command,
            summary=summary,
            outcome=DataFrame(),
            output=self.get_summary_dataframes(tables),
        )
        return results

    def logit(  # pylint: disable=too-many-arguments,too-many-locals
        self,
        endog,
        exog,
        missing: str | None = None,
        check_rank: bool = True,
    ) -> BinaryResultsWrapper:
        """Fits Logit model.

        Parameters
        ----------
        endog : array_like
            A 1-d endogenous response variable. The dependent variable.
        exog : array_like
            A nobs x k array where nobs is the number of observations and k is
            the number of regressors. An intercept is not included by default
            and should be added by the user.
        missing : str | None
            Available options are ‘none’, ‘drop’, and ‘raise’. If ‘none’, no
            nan checking is done. If ‘drop’, any observations with nans are
            dropped. If ‘raise’, an error is raised. Default is ‘none’.
        check_rank : bool
            Check exog rank to determine model degrees of freedom. Default is
            True. Setting to False reduces model initialization time when
            exog.shape[1] is large.

        Returns
        -------
        BinaryResultsWrapper
            Results.
        """
        logger.debug("logit()")
        command: str = utils.get_command("logit()", stack())
        model = sm.Logit(endog, exog, missing=missing, check_rank=check_rank)
        results = model.fit()
        status, summary, dof = self.__check_model_dof("logit", model)
        tables: list[SimpleTable] = results.summary().tables
        self.results.add(
            status=status,
            output_type="regression",
            properties={"method": "logit", "dof": dof},
            sdc={},
            command=command,
            summary=summary,
            outcome=DataFrame(),
            output=self.get_summary_dataframes(tables),
        )
        return results

    def logitr(  # pylint: disable=too-many-locals,keyword-arg-before-vararg
        self, formula, data, subset=None, drop_cols=None, *args, **kwargs
    ) -> RegressionResultsWrapper:
        """Fits Logit model from a formula and dataframe.

        Parameters
        ----------
        formula : str or generic Formula object
            The formula specifying the model.
        data : array_like
            The data for the model. See Notes.
        subset : array_like
            An array-like object of booleans, integers, or index values that
            indicate the subset of df to use in the model. Assumes df is a
            `pandas.DataFrame`.
        drop_cols : array_like
            Columns to drop from the design matrix.  Cannot be used to
            drop terms involving categoricals.
        *args
            Additional positional argument that are passed to the model.
        **kwargs
            These are passed to the model with one exception. The
            ``eval_env`` keyword is passed to patsy. It can be either a
            :class:`patsy:patsy.EvalEnvironment` object or an integer
            indicating the depth of the namespace to use. For example, the
            default ``eval_env=0`` uses the calling namespace. If you wish
            to use a "clean" environment set ``eval_env=-1``.

        Returns
        -------
        RegressionResultsWrapper
            Results.

        Notes
        -----
        data must define __getitem__ with the keys in the formula terms
        args and kwargs are passed on to the model instantiation. E.g.,
        a numpy structured or rec array, a dictionary, or a pandas DataFrame.
        """
        logger.debug("logitr()")
        command: str = utils.get_command("logitr()", stack())
        model = smf.logit(
            formula=formula,
            data=data,
            subset=subset,
            drop_cols=drop_cols,
            *args,
            **kwargs,
        )
        results = model.fit()
        status, summary, dof = self.__check_model_dof("logitr", model)
        tables: list[SimpleTable] = results.summary().tables
        self.results.add(
            status=status,
            output_type="regression",
            properties={"method": "logitr", "dof": dof},
            sdc={},
            command=command,
            summary=summary,
            outcome=DataFrame(),
            output=self.get_summary_dataframes(tables),
        )
        return results

    def probit(  # pylint: disable=too-many-arguments,too-many-locals
        self,
        endog,
        exog,
        missing: str | None = None,
        check_rank: bool = True,
    ) -> BinaryResultsWrapper:
        """Fits Probit model.

        Parameters
        ----------
        endog : array_like
            A 1-d endogenous response variable. The dependent variable.
        exog : array_like
            A nobs x k array where nobs is the number of observations and k is
            the number of regressors. An intercept is not included by default
            and should be added by the user.
        missing : str | None
            Available options are ‘none’, ‘drop’, and ‘raise’. If ‘none’, no
            nan checking is done. If ‘drop’, any observations with nans are
            dropped. If ‘raise’, an error is raised. Default is ‘none’.
        check_rank : bool
            Check exog rank to determine model degrees of freedom. Default is
            True. Setting to False reduces model initialization time when
            exog.shape[1] is large.

        Returns
        -------
        BinaryResultsWrapper
            Results.
        """
        logger.debug("probit()")
        command: str = utils.get_command("probit()", stack())
        model = sm.Probit(endog, exog, missing=missing, check_rank=check_rank)
        results = model.fit()
        status, summary, dof = self.__check_model_dof("probit", model)
        tables: list[SimpleTable] = results.summary().tables
        self.results.add(
            status=status,
            output_type="regression",
            properties={"method": "probit", "dof": dof},
            sdc={},
            command=command,
            summary=summary,
            outcome=DataFrame(),
            output=self.get_summary_dataframes(tables),
        )
        return results

    def probitr(  # pylint: disable=too-many-locals,keyword-arg-before-vararg
        self, formula, data, subset=None, drop_cols=None, *args, **kwargs
    ) -> RegressionResultsWrapper:
        """Fits Probit model from a formula and dataframe.

        Parameters
        ----------
        formula : str or generic Formula object
            The formula specifying the model.
        data : array_like
            The data for the model. See Notes.
        subset : array_like
            An array-like object of booleans, integers, or index values that
            indicate the subset of df to use in the model. Assumes df is a
            `pandas.DataFrame`.
        drop_cols : array_like
            Columns to drop from the design matrix.  Cannot be used to
            drop terms involving categoricals.
        *args
            Additional positional argument that are passed to the model.
        **kwargs
            These are passed to the model with one exception. The
            ``eval_env`` keyword is passed to patsy. It can be either a
            :class:`patsy:patsy.EvalEnvironment` object or an integer
            indicating the depth of the namespace to use. For example, the
            default ``eval_env=0`` uses the calling namespace. If you wish
            to use a "clean" environment set ``eval_env=-1``.

        Returns
        -------
        RegressionResultsWrapper
            Results.

        Notes
        -----
        data must define __getitem__ with the keys in the formula terms
        args and kwargs are passed on to the model instantiation. E.g.,
        a numpy structured or rec array, a dictionary, or a pandas DataFrame.
        """
        logger.debug("probitr()")
        command: str = utils.get_command("probitr()", stack())
        model = smf.probit(
            formula=formula,
            data=data,
            subset=subset,
            drop_cols=drop_cols,
            *args,
            **kwargs,
        )
        results = model.fit()
        status, summary, dof = self.__check_model_dof("probitr", model)
        tables: list[SimpleTable] = results.summary().tables
        self.results.add(
            status=status,
            output_type="regression",
            properties={"method": "probitr", "dof": dof},
            sdc={},
            command=command,
            summary=summary,
            outcome=DataFrame(),
            output=self.get_summary_dataframes(tables),
        )
        return results

    def get_summary_dataframes(self, results: list[SimpleTable]) -> list[DataFrame]:
        """Converts a list of SimpleTable objects to a list of DataFrame objects.

        Parameters
        ----------
        results : list[SimpleTable]
            Results from fitting statsmodel.

        Returns
        -------
        list[DataFrame]
            List of DataFrame objects.
        """
        tables: list[DataFrame] = []
        for table in results:
            table_df = pd.read_html(table.as_html(), header=0, index_col=0)[0]
            tables.append(table_df)
        return tables

    def __check_model_dof(self, name: str, model) -> tuple[str, str, float]:
        """Check model DOF.

        Parameters
        ----------
        name : str
            The name of the model.
        model
            A statsmodels model.

        Returns
        -------
        str
            Status: {"review", "fail", "pass"}.
        str
            Summary of the check.
        float
            The degrees of freedom.
        """
        status = "fail"
        dof: int = model.df_resid
        threshold: int = self.config["safe_dof_threshold"]
        if dof < threshold:
            summary = f"fail; dof={dof} < {threshold}"
            warnings.warn(f"Unsafe {name}: {summary}", stacklevel=8)
        else:
            status = "pass"
            summary = f"pass; dof={dof} >= {threshold}"
        logger.info("%s() outcome: %s", name, summary)
        return status, summary, float(dof)<|MERGE_RESOLUTION|>--- conflicted
+++ resolved
@@ -22,14 +22,10 @@
 
 class Regression:
     """Creates regression models."""
-
-<<<<<<< HEAD
     def __init__(self, config) -> None:
         self.config = config
         self.results: Records = Records()
 
-=======
->>>>>>> 01792337
     def ols(  # pylint: disable=too-many-locals
         self, endog, exog=None, missing="none", hasconst=None, **kwargs
     ) -> RegressionResultsWrapper:

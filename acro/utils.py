--- conflicted
+++ resolved
@@ -311,11 +311,7 @@
                 tmp_df[mask.values] = name + "; "
                 outcome_df += tmp_df
             except TypeError:
-<<<<<<< HEAD
-                logger.warning("problem mask %s is not binary",name)
-=======
-                logger.warning(f"problem mask %s is not binary", name)
->>>>>>> c6666cd0
+                logger.warning(f"problem mask %s is not binary",name)
         outcome_df = outcome_df.replace({"": "ok"})
     logger.info("outcome_df:\n%s", outcome_df)
     return safe_df, outcome_df

--- conflicted
+++ resolved
@@ -22,15 +22,9 @@
 # Load test data
 # The dataset used in this notebook is the nursery dataset from OpenML.
 # - In this version, the data can be read directly from the local machine after
-<<<<<<< HEAD
-#  it has been downloaded.
-# - The code below reads the data from a folder called "data" which we assume is at
-# the same level as the folder where you are working.
-=======
 #   it has been downloaded.
 # - The code below reads the data from a folder called "data" which we assume
 #   is at the same level as the folder where you are working.
->>>>>>> 91b86881
 # - The path might need to be changed if the data has been downloaded and stored elsewhere.
 #   - for example use:
 #     path = os.path.join("data", "nursery.arff")
@@ -47,13 +41,8 @@
 # Examples of producing tabular output
 # We rely on the industry-standard package **pandas** for tabulating data.
 # In the next few examples we show:
-<<<<<<< HEAD
-# - first, how a researcher would normally make a call in pandas, saving the results
-# in a variable that they can view on screen (or save to file?)
-=======
 # - first, how a researcher would normally make a call in pandas, saving the
 #   results in a variable that they can view on screen (or save to file?)
->>>>>>> 91b86881
 # - then how the call is identical in SACRO, except that:
 #   - "pd" is replaced by "acro"
 #   - the researcher immediately sees a copy of what the TRE output checker will see.
@@ -83,20 +72,12 @@
 print(safe_table)
 
 # ACRO crosstab with suppression
-<<<<<<< HEAD
-# - This is an example of crosstab with suppressing the cells violate the disclosure tests.
-# - Note that you need to change the value of the suppress variable in the acro
-# object to True. Then run the crosstab command.
-# - If you wish to continue the research while suppressing the outputs,
-# leave the suppress variable as it is, otherwise turn it off.
-=======
 # - This is an example of crosstab with suppressing the cells that violate the
 #   disclosure tests.
 # - Note that you need to change the value of the suppress variable in the acro
 #   object to True. Then run the crosstab command.
 # - If you wish to continue the research while suppressing the outputs, leave
 #   the suppress variable as it is, otherwise turn it off.
->>>>>>> 91b86881
 
 print("\nTurn on the suppression variable")
 acro.suppress = True
@@ -122,12 +103,8 @@
 
 # 2: Remove some ACRO outputs before finalising
 # This is an example of deleting some of the ACRO outputs.
-<<<<<<< HEAD
-# The name of the output needs to be removed should be passed to the function remove_output.
-=======
 # The name of the output that needs to be removed should be passed to the
 # function remove_output.
->>>>>>> 91b86881
 # - The output name can be taken from the outputs listed by the print_outputs function,
 # - or by listing the results and choosing the specific output that needs to be removed
 
@@ -142,24 +119,15 @@
 
 # 4: Add a comment to output
 # This is an example to add a comment to outputs.
-<<<<<<< HEAD
-# It can be used to provide a description or to pass information to the output checkers.
-=======
 # It can be used to provide a description or to pass additional information to
 # the output checkers.
->>>>>>> 91b86881
 
 print("\nUsers can add comments which the output checkers will see.")
 acro.add_comments("cross_tabulation", "Please let me have this data.")
 
 # 5: (the big one) Finalise ACRO
-<<<<<<< HEAD
-# This is an example of the function _finalise()_
-# which the users must call at the end of each session.
-=======
 # This is an example of the function _finalise()_ which the users must call at
 # the end of each session.
->>>>>>> 91b86881
 # - It takes each output and saves it to a CSV file.
 # - It also saves the SDC analysis for each output to a json file or Excel file
 #   (depending on the extension of the name of the file provided as an input to the function)
